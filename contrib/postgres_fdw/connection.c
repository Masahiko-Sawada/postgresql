/*-------------------------------------------------------------------------
 *
 * connection.c
 *		  Connection management functions for postgres_fdw
 *
 * Portions Copyright (c) 2012-2016, PostgreSQL Global Development Group
 *
 * IDENTIFICATION
 *		  contrib/postgres_fdw/connection.c
 *
 *-------------------------------------------------------------------------
 */
#include "postgres.h"

#include "postgres_fdw.h"

#include "access/fdw_xact.h"
#include "access/xact.h"
#include "commands/defrem.h"
#include "mb/pg_wchar.h"
#include "miscadmin.h"
#include "pgstat.h"
#include "storage/latch.h"
#include "utils/hsearch.h"
#include "utils/memutils.h"


/*
 * Connection cache hash table entry
 *
 * The lookup key in this hash table is the user mapping OID. We use just one
 * connection per user mapping ID, which ensures that all the scans use the
 * same snapshot during a query.  Using the user mapping OID rather than
 * the foreign server OID + user OID avoids creating multiple connections when
 * the public user mapping applies to all user OIDs.
 *
 * The "conn" pointer can be NULL if we don't currently have a live connection.
 * When we do have a connection, xact_depth tracks the current depth of
 * transactions and subtransactions open on the remote side.  We need to issue
 * commands at the same nesting depth on the remote as we're executing at
 * ourselves, so that rolling back a subtransaction will kill the right
 * queries and not the wrong ones.
 */
typedef Oid ConnCacheKey;

typedef struct ConnCacheEntry
{
	ConnCacheKey key;			/* hash key (must be first) */
	PGconn	   *conn;			/* connection to foreign server, or NULL */
	int			xact_depth;		/* 0 = no xact open, 1 = main xact open, 2 =
								 * one level of subxact open, etc */
	bool		have_prep_stmt; /* have we prepared any stmts in this xact? */
	bool		have_error;		/* have any subxacts aborted in this xact? */
} ConnCacheEntry;

/*
 * Connection cache (initialized on first use)
 */
static HTAB *ConnectionHash = NULL;

/* for assigning cursor numbers and prepared statement numbers */
static unsigned int cursor_number = 0;
static unsigned int prep_stmt_number = 0;

/* tracks whether any work is needed in callback functions */
static bool xact_got_connection = false;

/* prototypes of private functions */
static PGconn *connect_pg_server(ForeignServer *server, UserMapping *user,
								 bool connection_error_ok);
static void check_conn_params(const char **keywords, const char **values);
static void configure_remote_session(PGconn *conn);
static void do_sql_command(PGconn *conn, const char *sql);
static void begin_remote_xact(ConnCacheEntry *entry, Oid serverid, Oid userid);
static void pgfdw_xact_callback(XactEvent event, void *arg);
static void pgfdw_subxact_callback(SubXactEvent event,
					   SubTransactionId mySubid,
					   SubTransactionId parentSubid,
					   void *arg);
static bool server_uses_two_phase_commit(ForeignServer *server);
static void pgfdw_cleanup_after_transaction(ConnCacheEntry *entry);


/*
 * Get a PGconn which can be used to execute queries on the remote PostgreSQL
 * server with the user's authorization.  A new connection is established
 * if we don't already have a suitable one, and a transaction is opened at
 * the right subtransaction nesting depth if we didn't do that already.
 *
 * will_prep_stmt must be true if caller intends to create any prepared
 * statements.  Since those don't go away automatically at transaction end
 * (not even on error), we need this flag to cue manual cleanup.
 *
 * connection_error_ok if true, indicates that caller can handle connection
 * error by itself. If false, raise error.
 *
 * XXX Note that caching connections theoretically requires a mechanism to
 * detect change of FDW objects to invalidate already established connections.
 * We could manage that by watching for invalidation events on the relevant
 * syscaches.  For the moment, though, it's not clear that this would really
 * be useful and not mere pedantry.  We could not flush any active connections
 * mid-transaction anyway.
 */
PGconn *
GetConnection(UserMapping *user, bool will_prep_stmt,
			  bool start_transaction, bool connection_error_ok)
{
	bool		found;
	ConnCacheEntry *entry;
	ConnCacheKey key;

	/* First time through, initialize connection cache hashtable */
	if (ConnectionHash == NULL)
	{
		HASHCTL		ctl;

		MemSet(&ctl, 0, sizeof(ctl));
		ctl.keysize = sizeof(ConnCacheKey);
		ctl.entrysize = sizeof(ConnCacheEntry);
		/* allocate ConnectionHash in the cache context */
		ctl.hcxt = CacheMemoryContext;
		ConnectionHash = hash_create("postgres_fdw connections", 8,
									 &ctl,
									 HASH_ELEM | HASH_BLOBS | HASH_CONTEXT);

		/*
		 * Register some callback functions that manage connection cleanup.
		 * This should be done just once in each backend.
		 */
		RegisterXactCallback(pgfdw_xact_callback, NULL);
		RegisterSubXactCallback(pgfdw_subxact_callback, NULL);
	}

	/* Create hash key for the entry.  Assume no pad bytes in key struct */
	key = user->umid;

	/*
	 * Find or create cached entry for requested connection.
	 */
	entry = hash_search(ConnectionHash, &key, HASH_ENTER, &found);
	if (!found)
	{
		/* initialize new hashtable entry (key is already filled in) */
		entry->conn = NULL;
		entry->xact_depth = 0;
		entry->have_prep_stmt = false;
		entry->have_error = false;
	}

	/*
	 * We don't check the health of cached connection here, because it would
	 * require some overhead.  Broken connection will be detected when the
	 * connection is actually used.
	 */

	/*
	 * If cache entry doesn't have a connection, we have to establish a new
	 * connection.  (If connect_pg_server throws an error, the cache entry
	 * will be left in a valid empty state.)
	 */
	if (entry->conn == NULL)
	{
		ForeignServer *server = GetForeignServer(user->serverid);

		entry->xact_depth = 0;	/* just to be sure */
		entry->have_prep_stmt = false;
		entry->have_error = false;
		entry->conn = connect_pg_server(server, user, connection_error_ok);

		/*
		 * If the attempt to connect to the foreign server failed, we should not
		 * come here, unless the caller has indicated so.
		 */
		Assert(entry->conn || connection_error_ok);

		if (!entry->conn && connection_error_ok)
		{
			elog(DEBUG3, "attempt to connection to server \"%s\" by postgres_fdw failed",
				 server->servername);
			return NULL;
		}

		elog(DEBUG3, "new postgres_fdw connection %p for server \"%s\" (user mapping oid %u, userid %u)",
			 entry->conn, server->servername, user->umid, user->userid);
	}

	/*
	 * Start a new transaction or subtransaction if needed.
	 */
	if (start_transaction)
	{
		begin_remote_xact(entry, user->serverid, user->userid);
		/* Set flag that we did GetConnection during the current transaction */
		xact_got_connection = true;
	}

	/* Remember if caller will prepare statements */
	entry->have_prep_stmt |= will_prep_stmt;

	return entry->conn;
}

/*
 * Connect to remote server using specified server and user mapping properties.
 * If the attempt to connect fails, and the caller can handle connection failure
 * (connection_error_ok = true) return NULL, throw error otherwise.
 */
static PGconn *
connect_pg_server(ForeignServer *server, UserMapping *user,
				  bool connection_error_ok)
{
	PGconn	   *volatile conn = NULL;

	/*
	 * Use PG_TRY block to ensure closing connection on error.
	 */
	PG_TRY();
	{
		const char **keywords;
		const char **values;
		int			n;

		/*
		 * Construct connection params from generic options of ForeignServer
		 * and UserMapping.  (Some of them might not be libpq options, in
		 * which case we'll just waste a few array slots.)  Add 3 extra slots
		 * for fallback_application_name, client_encoding, end marker.
		 */
		n = list_length(server->options) + list_length(user->options) + 3;
		keywords = (const char **) palloc(n * sizeof(char *));
		values = (const char **) palloc(n * sizeof(char *));

		n = 0;
		n += ExtractConnectionOptions(server->options,
									  keywords + n, values + n);
		n += ExtractConnectionOptions(user->options,
									  keywords + n, values + n);

		/* Use "postgres_fdw" as fallback_application_name. */
		keywords[n] = "fallback_application_name";
		values[n] = "postgres_fdw";
		n++;

		/* Set client_encoding so that libpq can convert encoding properly. */
		keywords[n] = "client_encoding";
		values[n] = GetDatabaseEncodingName();
		n++;

		keywords[n] = values[n] = NULL;

		/* verify connection parameters and make connection */
		check_conn_params(keywords, values);

		conn = PQconnectdbParams(keywords, values, false);
		if (!conn || PQstatus(conn) != CONNECTION_OK)
		{
			char	   *connmessage;
			int			msglen;

			/* libpq typically appends a newline, strip that */
			connmessage = pstrdup(PQerrorMessage(conn));
			msglen = strlen(connmessage);
			if (msglen > 0 && connmessage[msglen - 1] == '\n')
				connmessage[msglen - 1] = '\0';

			if (connection_error_ok)
				return NULL;
			else
				ereport(ERROR,
						(errcode(ERRCODE_SQLCLIENT_UNABLE_TO_ESTABLISH_SQLCONNECTION),
						errmsg("could not connect to server \"%s\"", server->servername),
						 errdetail_internal("%s", connmessage)));
		}

		/*
		 * Check that non-superuser has used password to establish connection;
		 * otherwise, he's piggybacking on the postgres server's user
		 * identity. See also dblink_security_check() in contrib/dblink.
		 */
		if (!superuser() && !PQconnectionUsedPassword(conn))
			ereport(ERROR,
				  (errcode(ERRCODE_S_R_E_PROHIBITED_SQL_STATEMENT_ATTEMPTED),
				   errmsg("password is required"),
				   errdetail("Non-superuser cannot connect if the server does not request a password."),
				   errhint("Target server's authentication method must be changed.")));

		/* Prepare new session for use */
		configure_remote_session(conn);

		pfree(keywords);
		pfree(values);
	}
	PG_CATCH();
	{
		/* Release PGconn data structure if we managed to create one */
		if (conn)
			PQfinish(conn);
		PG_RE_THROW();
	}
	PG_END_TRY();

	return conn;
}

/*
 * For non-superusers, insist that the connstr specify a password.  This
 * prevents a password from being picked up from .pgpass, a service file,
 * the environment, etc.  We don't want the postgres user's passwords
 * to be accessible to non-superusers.  (See also dblink_connstr_check in
 * contrib/dblink.)
 */
static void
check_conn_params(const char **keywords, const char **values)
{
	int			i;

	/* no check required if superuser */
	if (superuser())
		return;

	/* ok if params contain a non-empty password */
	for (i = 0; keywords[i] != NULL; i++)
	{
		if (strcmp(keywords[i], "password") == 0 && values[i][0] != '\0')
			return;
	}

	ereport(ERROR,
			(errcode(ERRCODE_S_R_E_PROHIBITED_SQL_STATEMENT_ATTEMPTED),
			 errmsg("password is required"),
			 errdetail("Non-superusers must provide a password in the user mapping.")));
}

/*
 * Issue SET commands to make sure remote session is configured properly.
 *
 * We do this just once at connection, assuming nothing will change the
 * values later.  Since we'll never send volatile function calls to the
 * remote, there shouldn't be any way to break this assumption from our end.
 * It's possible to think of ways to break it at the remote end, eg making
 * a foreign table point to a view that includes a set_config call ---
 * but once you admit the possibility of a malicious view definition,
 * there are any number of ways to break things.
 */
static void
configure_remote_session(PGconn *conn)
{
	int			remoteversion = PQserverVersion(conn);

	/* Force the search path to contain only pg_catalog (see deparse.c) */
	do_sql_command(conn, "SET search_path = pg_catalog");

	/*
	 * Set remote timezone; this is basically just cosmetic, since all
	 * transmitted and returned timestamptzs should specify a zone explicitly
	 * anyway.  However it makes the regression test outputs more predictable.
	 *
	 * We don't risk setting remote zone equal to ours, since the remote
	 * server might use a different timezone database.  Instead, use UTC
	 * (quoted, because very old servers are picky about case).
	 */
	do_sql_command(conn, "SET timezone = 'UTC'");

	/*
	 * Set values needed to ensure unambiguous data output from remote.  (This
	 * logic should match what pg_dump does.  See also set_transmission_modes
	 * in postgres_fdw.c.)
	 */
	do_sql_command(conn, "SET datestyle = ISO");
	if (remoteversion >= 80400)
		do_sql_command(conn, "SET intervalstyle = postgres");
	if (remoteversion >= 90000)
		do_sql_command(conn, "SET extra_float_digits = 3");
	else
		do_sql_command(conn, "SET extra_float_digits = 2");
}

/*
 * Convenience subroutine to issue a non-data-returning SQL command to remote
 */
static void
do_sql_command(PGconn *conn, const char *sql)
{
	PGresult   *res;

	res = PQexec(conn, sql);
	if (PQresultStatus(res) != PGRES_COMMAND_OK)
		pgfdw_report_error(ERROR, res, conn, true, sql);
	PQclear(res);
}

/*
 * Start remote transaction or subtransaction, if needed.
 *
 * Note that we always use at least REPEATABLE READ in the remote session.
 * This is so that, if a query initiates multiple scans of the same or
 * different foreign tables, we will get snapshot-consistent results from
 * those scans.  A disadvantage is that we can't provide sane emulation of
 * READ COMMITTED behavior --- it would be nice if we had some other way to
 * control which remote queries share a snapshot.
 */
static void
begin_remote_xact(ConnCacheEntry *entry, Oid serverid, Oid userid)
{
	int			curlevel = GetCurrentTransactionNestLevel();
	ForeignServer *server = GetForeignServer(serverid);

	/* Start main transaction if we haven't yet */
	if (entry->xact_depth <= 0)
	{
		const char *sql;

		/*
		 * Register the new foreign server and check whether the two phase
		 * compliance is possible.
		 */
		RegisterXactForeignServer(serverid, userid, server_uses_two_phase_commit(server));

		elog(DEBUG3, "starting remote transaction on connection %p",
			 entry->conn);

		if (IsolationIsSerializable())
			sql = "START TRANSACTION ISOLATION LEVEL SERIALIZABLE";
		else
			sql = "START TRANSACTION ISOLATION LEVEL REPEATABLE READ";
		do_sql_command(entry->conn, sql);
		entry->xact_depth = 1;
	}

	/*
	 * If we're in a subtransaction, stack up savepoints to match our level.
	 * This ensures we can rollback just the desired effects when a
	 * subtransaction aborts.
	 */
	while (entry->xact_depth < curlevel)
	{
		char		sql[64];

		snprintf(sql, sizeof(sql), "SAVEPOINT s%d", entry->xact_depth + 1);
		do_sql_command(entry->conn, sql);
		entry->xact_depth++;
	}
}

/*
 * Release connection reference count created by calling GetConnection.
 */
void
ReleaseConnection(PGconn *conn)
{
	/*
	 * Currently, we don't actually track connection references because all
	 * cleanup is managed on a transaction or subtransaction basis instead. So
	 * there's nothing to do here.
	 */
}

/*
 * Assign a "unique" number for a cursor.
 *
 * These really only need to be unique per connection within a transaction.
 * For the moment we ignore the per-connection point and assign them across
 * all connections in the transaction, but we ask for the connection to be
 * supplied in case we want to refine that.
 *
 * Note that even if wraparound happens in a very long transaction, actual
 * collisions are highly improbable; just be sure to use %u not %d to print.
 */
unsigned int
GetCursorNumber(PGconn *conn)
{
	return ++cursor_number;
}

/*
 * Assign a "unique" number for a prepared statement.
 *
 * This works much like GetCursorNumber, except that we never reset the counter
 * within a session.  That's because we can't be 100% sure we've gotten rid
 * of all prepared statements on all connections, and it's not really worth
 * increasing the risk of prepared-statement name collisions by resetting.
 */
unsigned int
GetPrepStmtNumber(PGconn *conn)
{
	return ++prep_stmt_number;
}

/*
 * Submit a query and wait for the result.
 *
 * This function is interruptible by signals.
 *
 * Caller is responsible for the error handling on the result.
 */
PGresult *
pgfdw_exec_query(PGconn *conn, const char *query)
{
	/*
	 * Submit a query.  Since we don't use non-blocking mode, this also can
	 * block.  But its risk is relatively small, so we ignore that for now.
	 */
	if (!PQsendQuery(conn, query))
		pgfdw_report_error(ERROR, NULL, conn, false, query);

	/* Wait for the result. */
	return pgfdw_get_result(conn, query);
}

/*
 * Wait for the result from a prior asynchronous execution function call.
 *
 * This function offers quick responsiveness by checking for any interruptions.
 *
 * This function emulates the PQexec()'s behavior of returning the last result
 * when there are many.
 *
 * Caller is responsible for the error handling on the result.
 */
PGresult *
pgfdw_get_result(PGconn *conn, const char *query)
{
	PGresult   *last_res = NULL;

	for (;;)
	{
		PGresult   *res;

		while (PQisBusy(conn))
		{
			int			wc;

			/* Sleep until there's something to do */
			wc = WaitLatchOrSocket(MyLatch,
								   WL_LATCH_SET | WL_SOCKET_READABLE,
								   PQsocket(conn),
								   -1L, PG_WAIT_EXTENSION);
			ResetLatch(MyLatch);

			CHECK_FOR_INTERRUPTS();

			/* Data available in socket */
			if (wc & WL_SOCKET_READABLE)
			{
				if (!PQconsumeInput(conn))
					pgfdw_report_error(ERROR, NULL, conn, false, query);
			}
		}

		res = PQgetResult(conn);
		if (res == NULL)
			break;				/* query is complete */

		PQclear(last_res);
		last_res = res;
	}

	return last_res;
}

/*
 * Report an error we got from the remote server.
 *
 * elevel: error level to use (typically ERROR, but might be less)
 * res: PGresult containing the error
 * conn: connection we did the query on
 * clear: if true, PQclear the result (otherwise caller will handle it)
 * sql: NULL, or text of remote command we tried to execute
 *
 * Note: callers that choose not to throw ERROR for a remote error are
 * responsible for making sure that the associated ConnCacheEntry gets
 * marked with have_error = true.
 */
void
pgfdw_report_error(int elevel, PGresult *res, PGconn *conn,
				   bool clear, const char *sql)
{
	/* If requested, PGresult must be released before leaving this function. */
	PG_TRY();
	{
		char	   *diag_sqlstate = PQresultErrorField(res, PG_DIAG_SQLSTATE);
		char	   *message_primary = PQresultErrorField(res, PG_DIAG_MESSAGE_PRIMARY);
		char	   *message_detail = PQresultErrorField(res, PG_DIAG_MESSAGE_DETAIL);
		char	   *message_hint = PQresultErrorField(res, PG_DIAG_MESSAGE_HINT);
		char	   *message_context = PQresultErrorField(res, PG_DIAG_CONTEXT);
		int			sqlstate;

		if (diag_sqlstate)
			sqlstate = MAKE_SQLSTATE(diag_sqlstate[0],
									 diag_sqlstate[1],
									 diag_sqlstate[2],
									 diag_sqlstate[3],
									 diag_sqlstate[4]);
		else
			sqlstate = ERRCODE_CONNECTION_FAILURE;

		/*
		 * If we don't get a message from the PGresult, try the PGconn.  This
		 * is needed because for connection-level failures, PQexec may just
		 * return NULL, not a PGresult at all.
		 */
		if (message_primary == NULL)
			message_primary = PQerrorMessage(conn);

		ereport(elevel,
				(errcode(sqlstate),
				 message_primary ? errmsg_internal("%s", message_primary) :
				 errmsg("unknown error"),
			   message_detail ? errdetail_internal("%s", message_detail) : 0,
				 message_hint ? errhint("%s", message_hint) : 0,
				 message_context ? errcontext("%s", message_context) : 0,
				 sql ? errcontext("Remote SQL command: %s", sql) : 0));
	}
	PG_CATCH();
	{
		if (clear)
			PQclear(res);
		PG_RE_THROW();
	}
	PG_END_TRY();
	if (clear)
		PQclear(res);
}

/*
 * postgresGetPrepareId
 * The function crafts prepared transaction identifier. PostgreSQL documentation
 * mentions two restrictions on the name
 * 1. String literal, less than 200 bytes long.
 * 2. Should not be same as any other concurrent prepared transaction id.
 *
 * To make the prepared transaction id, we should ideally use something like
 * UUID, which gives unique ids with high probability, but that may be expensive
 * here and UUID extension which provides the function to generate UUID is
 * not part of the core.
 */
extern char *
postgresGetPrepareId(Oid serverid, Oid userid, int *prep_info_len)
{
/* Maximum length of the prepared transaction id, borrowed from twophase.c */
#define PREP_XACT_ID_MAX_LEN 200
#define RANDOM_LARGE_MULTIPLIER 1000
	char	*prep_info;

	/* Allocate the memory in the same context as the hash entry */
	prep_info = (char *)palloc(PREP_XACT_ID_MAX_LEN * sizeof(char));
	snprintf(prep_info, PREP_XACT_ID_MAX_LEN, "%s_%4d_%d_%d",
								"px", abs(random() * RANDOM_LARGE_MULTIPLIER),
								serverid, userid);
	/* Account for the last NULL byte */
	*prep_info_len = strlen(prep_info);
	return prep_info;
}

bool
postgresPrepareForeignTransaction(Oid serverid, Oid userid, Oid umid,
								  int prep_info_len, char *prep_info)
{
	StringInfo		command;
	PGresult		*res;
	ConnCacheEntry	*entry = NULL;
	ConnCacheKey	 key;
	bool			found;

	/* Create hash key for the entry.  Assume no pad bytes in key struct */
	key = umid;

	Assert(ConnectionHash);
	entry = hash_search(ConnectionHash, &key, HASH_FIND, &found);

	if (found && entry->conn)
	{
		bool result;

		PGconn	*conn = entry->conn;
		command = makeStringInfo();
		appendStringInfo(command, "PREPARE TRANSACTION '%.*s'", prep_info_len,
																	prep_info);
		res = PQexec(conn, command->data);
		result = (PQresultStatus(res) == PGRES_COMMAND_OK);
		if (!result)
		{
			/*
			 * TODO: check whether we should raise an error or warning.
			 * The command failed, raise a warning, so that the reason for
			 * failure gets logged. Do not raise an error, the caller i.e. foreign
			 * transaction manager takes care of taking appropriate action.
			 */
			pgfdw_report_error(WARNING, res, conn, false, command->data);
		}

		PQclear(res);
		pgfdw_cleanup_after_transaction(entry);
		return result;
	}
	else
		return false;
}

bool
postgresEndForeignTransaction(Oid serverid, Oid userid, Oid umid, bool is_commit)
{
	StringInfo		command;
	PGresult		*res;
	ConnCacheEntry	*entry = NULL;
	ConnCacheKey	 key;
	bool			found;

	/* Create hash key for the entry.  Assume no pad bytes in key struct */
	key = umid;

	Assert(ConnectionHash);
	entry = hash_search(ConnectionHash, &key, HASH_FIND, &found);

	if (found && entry->conn)
	{
		PGconn	*conn = entry->conn;
		bool	result;

		command = makeStringInfo();
		appendStringInfo(command, "%s TRANSACTION",
							is_commit ? "COMMIT" : "ROLLBACK");
		res = PQexec(conn, command->data);
		result = (PQresultStatus(res) == PGRES_COMMAND_OK);
		if (!result)
		{
			/*
			 * The local transaction has ended, so there is no point in raising
			 * error. Raise a warning so that the reason for the failure gets
			 * logged.
			 */
			pgfdw_report_error(WARNING, res, conn, false, command->data);
		}

		PQclear(res);
		pgfdw_cleanup_after_transaction(entry);
		return result;
	}
	return false;
}

bool
postgresResolvePreparedForeignTransaction(Oid serverid, Oid userid, Oid umid,
										  bool is_commit,
										  int prep_info_len, char *prep_info)
{
	PGconn			*conn = NULL;

	/*
	 * If there exists a connection in the connection cache that can be used,
	 * use it. If there is none, we need foreign server and user information
	 * which can be obtained only when in a transaction block.
	 * If we are resolving prepared foreign transactions immediately after
	 * preparing them, the connection hash would have a connection. If we are
	 * resolving them any other time, a resolver would have started a
	 * transaction.
	 */
	if (ConnectionHash)
	{
		/* Connection hash should have a connection we want */
		bool		found;
		ConnCacheKey key;
		ConnCacheEntry	*entry;

		/* Create hash key for the entry.  Assume no pad bytes in key struct */
		key = umid;

		entry = (ConnCacheEntry *)hash_search(ConnectionHash, &key, HASH_FIND, &found);
		if (found && entry->conn)
			conn = entry->conn;
	}

	if (!conn && IsTransactionState())
		conn = GetConnection(GetUserMapping(userid, serverid), false, false, true);

	/* Proceed with resolution if we got a connection, else return false */
	if (conn)
	{
		StringInfo		command;
		PGresult		*res;
		bool			result;

		command = makeStringInfo();
		appendStringInfo(command, "%s PREPARED '%.*s'",
							is_commit ? "COMMIT" : "ROLLBACK",
							prep_info_len, prep_info);
		res = PQexec(conn, command->data);
		if (PQresultStatus(res) != PGRES_COMMAND_OK)
		{
			int		sqlstate;
			char	*diag_sqlstate = PQresultErrorField(res, PG_DIAG_SQLSTATE);
			/*
			 * The command failed, raise a warning to log the reason of failure.
			 * We may not be in a transaction here, so raising error doesn't
			 * help. Even if we are in a transaction, it would be the resolver
			 * transaction, which will get aborted on raising error, thus
			 * delaying resolution of other prepared foreign transactions.
			 */
			pgfdw_report_error(WARNING, res, conn, false, command->data);

			if (diag_sqlstate)
			{
				sqlstate = MAKE_SQLSTATE(diag_sqlstate[0],
										 diag_sqlstate[1],
										 diag_sqlstate[2],
										 diag_sqlstate[3],
										 diag_sqlstate[4]);
			}
			else
				sqlstate = ERRCODE_CONNECTION_FAILURE;

			/*
<<<<<<< HEAD
			 * If we tried to COMMIT/ABORT a prepared transaction and the pepared
=======
			 * If we tried to COMMIT/ABORT a prepared transaction and the prepared
>>>>>>> 5031a14f
			 * transaction was missing on the foreign server, it was probably
			 * resolved by some other means. Anyway, it should be considered as resolved.
			 */
			result = (sqlstate == ERRCODE_UNDEFINED_OBJECT);
		}
		else
			result = true;

		PQclear(res);
		ReleaseConnection(conn);
		return result;
	}
	else
		return false;
}

static void
pgfdw_cleanup_after_transaction(ConnCacheEntry *entry)
{
	/*
	 * If there were any errors in subtransactions, and we made prepared
	 * statements, do a DEALLOCATE ALL to make sure we get rid of all
	 * prepared statements. This is annoying and not terribly bulletproof,
	 * but it's probably not worth trying harder.
	 *
	 * DEALLOCATE ALL only exists in 8.3 and later, so this constrains how
	 * old a server postgres_fdw can communicate with.	We intentionally
	 * ignore errors in the DEALLOCATE, so that we can hobble along to some
	 * extent with older servers (leaking prepared statements as we go;
	 * but we don't really support update operations pre-8.3 anyway).
	 */
	if (entry->have_prep_stmt && entry->have_error)
	{
		PGresult *res = PQexec(entry->conn, "DEALLOCATE ALL");
		PQclear(res);
	}

	entry->have_prep_stmt = false;
	entry->have_error = false;
	/* Reset state to show we're out of a transaction */
	entry->xact_depth = 0;

	/*
	 * If the connection isn't in a good idle state, discard it to
	 * recover. Next GetConnection will open a new connection.
	 */
	if (PQstatus(entry->conn) != CONNECTION_OK ||
		PQtransactionStatus(entry->conn) != PQTRANS_IDLE)
	{
		elog(DEBUG3, "discarding connection %p", entry->conn);
		PQfinish(entry->conn);
		entry->conn = NULL;
	}

	/*
	 * TODO: these next two statements should be moved to end of transaction
	 * call back.
	 * Regardless of the event type, we can now mark ourselves as out of the
	 * transaction.
	 */
	xact_got_connection = false;

	/* Also reset cursor numbering for next transaction */
	cursor_number = 0;
}

/*
 * pgfdw_xact_callback --- cleanup at main-transaction end.
 */
static void
pgfdw_xact_callback(XactEvent event, void *arg)
{
	/*
	 * Regardless of the event type, we can now mark ourselves as out of the
	 * transction.
	 */
	xact_got_connection = false;

	/* Also reset cursor numbering for next transaction */
	cursor_number = 0;
}

/*
 * pgfdw_subxact_callback --- cleanup at subtransaction end.
 */
static void
pgfdw_subxact_callback(SubXactEvent event, SubTransactionId mySubid,
					   SubTransactionId parentSubid, void *arg)
{
	HASH_SEQ_STATUS scan;
	ConnCacheEntry *entry;
	int			curlevel;

	/* Nothing to do at subxact start, nor after commit. */
	if (!(event == SUBXACT_EVENT_PRE_COMMIT_SUB ||
		  event == SUBXACT_EVENT_ABORT_SUB))
		return;

	/* Quick exit if no connections were touched in this transaction. */
	if (!xact_got_connection)
		return;

	/*
	 * Scan all connection cache entries to find open remote subtransactions
	 * of the current level, and close them.
	 */
	curlevel = GetCurrentTransactionNestLevel();
	hash_seq_init(&scan, ConnectionHash);
	while ((entry = (ConnCacheEntry *) hash_seq_search(&scan)))
	{
		PGresult   *res;
		char		sql[100];

		/*
		 * We only care about connections with open remote subtransactions of
		 * the current level.
		 */
		if (entry->conn == NULL || entry->xact_depth < curlevel)
			continue;

		if (entry->xact_depth > curlevel)
			elog(ERROR, "missed cleaning up remote subtransaction at level %d",
				 entry->xact_depth);

		if (event == SUBXACT_EVENT_PRE_COMMIT_SUB)
		{
			/* Commit all remote subtransactions during pre-commit */
			snprintf(sql, sizeof(sql), "RELEASE SAVEPOINT s%d", curlevel);
			do_sql_command(entry->conn, sql);
		}
		else
		{
			/* Assume we might have lost track of prepared statements */
			entry->have_error = true;

			/*
			 * If a command has been submitted to the remote server by using
			 * an asynchronous execution function, the command might not have
			 * yet completed.  Check to see if a command is still being
			 * processed by the remote server, and if so, request cancellation
			 * of the command.
			 */
			if (PQtransactionStatus(entry->conn) == PQTRANS_ACTIVE)
			{
				PGcancel   *cancel;
				char		errbuf[256];

				if ((cancel = PQgetCancel(entry->conn)))
				{
					if (!PQcancel(cancel, errbuf, sizeof(errbuf)))
						ereport(WARNING,
								(errcode(ERRCODE_CONNECTION_FAILURE),
								 errmsg("could not send cancel request: %s",
										errbuf)));
					PQfreeCancel(cancel);
				}
			}

			/* Rollback all remote subtransactions during abort */
			snprintf(sql, sizeof(sql),
					 "ROLLBACK TO SAVEPOINT s%d; RELEASE SAVEPOINT s%d",
					 curlevel, curlevel);
			res = PQexec(entry->conn, sql);
			if (PQresultStatus(res) != PGRES_COMMAND_OK)
				pgfdw_report_error(WARNING, res, entry->conn, true, sql);
			else
				PQclear(res);
		}

		/* OK, we're outta that level of subtransaction */
		entry->xact_depth--;
	}
}

/*
 * server_uses_two_phase_commit
 * Returns true if the foreign server is configured to support 2PC.
 */
static bool
server_uses_two_phase_commit(ForeignServer *server)
{
	ListCell		*lc;

	/* Check the options for two phase compliance */
	foreach(lc, server->options)
	{
		DefElem    *d = (DefElem *) lfirst(lc);

		if (strcmp(d->defname, "two_phase_commit") == 0)
		{
			return defGetBoolean(d);
		}
	}
	/* By default a server is not 2PC compliant */
	return false;
}<|MERGE_RESOLUTION|>--- conflicted
+++ resolved
@@ -810,11 +810,7 @@
 				sqlstate = ERRCODE_CONNECTION_FAILURE;
 
 			/*
-<<<<<<< HEAD
-			 * If we tried to COMMIT/ABORT a prepared transaction and the pepared
-=======
 			 * If we tried to COMMIT/ABORT a prepared transaction and the prepared
->>>>>>> 5031a14f
 			 * transaction was missing on the foreign server, it was probably
 			 * resolved by some other means. Anyway, it should be considered as resolved.
 			 */

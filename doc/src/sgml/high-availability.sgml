<!-- doc/src/sgml/high-availability.sgml -->

<chapter id="high-availability">
 <title>High Availability, Load Balancing, and Replication</title>

 <indexterm><primary>high availability</></>
 <indexterm><primary>failover</></>
 <indexterm><primary>replication</></>
 <indexterm><primary>load balancing</></>
 <indexterm><primary>clustering</></>
 <indexterm><primary>data partitioning</></>

 <para>
  Database servers can work together to allow a second server to
  take over quickly if the primary server fails (high
  availability), or to allow several computers to serve the same
  data (load balancing).  Ideally, database servers could work
  together seamlessly.  Web servers serving static web pages can
  be combined quite easily by merely load-balancing web requests
  to multiple machines.  In fact, read-only database servers can
  be combined relatively easily too.  Unfortunately, most database
  servers have a read/write mix of requests, and read/write servers
  are much harder to combine.  This is because though read-only
  data needs to be placed on each server only once, a write to any
  server has to be propagated to all servers so that future read
  requests to those servers return consistent results.
 </para>

 <para>
  This synchronization problem is the fundamental difficulty for
  servers working together.  Because there is no single solution
  that eliminates the impact of the sync problem for all use cases,
  there are multiple solutions.  Each solution addresses this
  problem in a different way, and minimizes its impact for a specific
  workload.
 </para>

 <para>
  Some solutions deal with synchronization by allowing only one
  server to modify the data.  Servers that can modify data are
  called read/write, <firstterm>master</> or <firstterm>primary</> servers.
  Servers that track changes in the master are called <firstterm>standby</>
  or <firstterm>slave</> servers. A standby server that cannot be connected
  to until it is promoted to a master server is called a <firstterm>warm
  standby</> server, and one that can accept connections and serves read-only
  queries is called a <firstterm>hot standby</> server.
 </para>

 <para>
  Some solutions are synchronous,
  meaning that a data-modifying transaction is not considered
  committed until all servers have committed the transaction.  This
  guarantees that a failover will not lose any data and that all
  load-balanced servers will return consistent results no matter
  which server is queried. In contrast, asynchronous solutions allow some
  delay between the time of a commit and its propagation to the other servers,
  opening the possibility that some transactions might be lost in
  the switch to a backup server, and that load balanced servers
  might return slightly stale results.  Asynchronous communication
  is used when synchronous would be too slow.
 </para>

 <para>
  Solutions can also be categorized by their granularity.  Some solutions
  can deal only with an entire database server, while others allow control
  at the per-table or per-database level.
 </para>

 <para>
  Performance must be considered in any choice.  There is usually a
  trade-off between functionality and
  performance.  For example, a fully synchronous solution over a slow
  network might cut performance by more than half, while an asynchronous
  one might have a minimal performance impact.
 </para>

 <para>
  The remainder of this section outlines various failover, replication,
  and load balancing solutions.  A <ulink
  url="http://www.postgres-r.org/documentation/terms">glossary</ulink> is
  also available.
 </para>

 <sect1 id="different-replication-solutions">
 <title>Comparison of Different Solutions</title>

 <variablelist>

  <varlistentry>
   <term>Shared Disk Failover</term>
   <listitem>

    <para>
     Shared disk failover avoids synchronization overhead by having only one
     copy of the database.  It uses a single disk array that is shared by
     multiple servers.  If the main database server fails, the standby server
     is able to mount and start the database as though it were recovering from
     a database crash.  This allows rapid failover with no data loss.
    </para>

    <para>
     Shared hardware functionality is common in network storage devices.
     Using a network file system is also possible, though care must be
     taken that the file system has full <acronym>POSIX</> behavior (see <xref
     linkend="creating-cluster-nfs">).  One significant limitation of this
     method is that if the shared disk array fails or becomes corrupt, the
     primary and standby servers are both nonfunctional.  Another issue is
     that the standby server should never access the shared storage while
     the primary server is running.
    </para>

   </listitem>
  </varlistentry>

  <varlistentry>
   <term>File System (Block-Device) Replication</term>
   <listitem>

    <para>
     A modified version of shared hardware functionality is file system
     replication, where all changes to a file system are mirrored to a file
     system residing on another computer.  The only restriction is that
     the mirroring must be done in a way that ensures the standby server
     has a consistent copy of the file system &mdash; specifically, writes
     to the standby must be done in the same order as those on the master.
     <productname>DRBD</> is a popular file system replication solution
     for Linux.
    </para>

<!--
https://forge.continuent.org/pipermail/sequoia/2006-November/004070.html

Oracle RAC is a shared disk approach and just send cache invalidations
to other nodes but not actual data. As the disk is shared, data is
only committed once to disk and there is a distributed locking
protocol to make nodes agree on a serializable transactional order.
-->

   </listitem>
  </varlistentry>

  <varlistentry>
   <term>Transaction Log Shipping</term>
   <listitem>

    <para>
     Warm and hot standby servers can be kept current by reading a
     stream of write-ahead log (<acronym>WAL</>)
     records.  If the main server fails, the standby contains
     almost all of the data of the main server, and can be quickly
     made the new master database server.  This can be synchronous or
     asynchronous and can only be done for the entire database server.
    </para>
    <para>
     A standby server can be implemented using file-based log shipping
     (<xref linkend="warm-standby">) or streaming replication (see
     <xref linkend="streaming-replication">), or a combination of both. For
     information on hot standby, see <xref linkend="hot-standby">.
    </para>
   </listitem>
  </varlistentry>

  <varlistentry>
   <term>Trigger-Based Master-Standby Replication</term>
   <listitem>

    <para>
     A master-standby replication setup sends all data modification
     queries to the master server.  The master server asynchronously
     sends data changes to the standby server.  The standby can answer
     read-only queries while the master server is running.  The
     standby server is ideal for data warehouse queries.
    </para>

    <para>
     <productname>Slony-I</> is an example of this type of replication, with per-table
     granularity, and support for multiple standby servers.  Because it
     updates the standby server asynchronously (in batches), there is
     possible data loss during fail over.
    </para>
   </listitem>
  </varlistentry>

  <varlistentry>
   <term>Statement-Based Replication Middleware</term>
   <listitem>

    <para>
     With statement-based replication middleware, a program intercepts
     every SQL query and sends it to one or all servers.  Each server
     operates independently.  Read-write queries must be sent to all servers,
     so that every server receives any changes.  But read-only queries can be
     sent to just one server, allowing the read workload to be distributed
     among them.
    </para>

    <para>
     If queries are simply broadcast unmodified, functions like
     <function>random()</>, <function>CURRENT_TIMESTAMP</>, and
     sequences can have different values on different servers.
     This is because each server operates independently, and because
     SQL queries are broadcast (and not actual modified rows).  If
     this is unacceptable, either the middleware or the application
     must query such values from a single server and then use those
     values in write queries.  Another option is to use this replication
     option with a traditional master-standby setup, i.e. data modification
     queries are sent only to the master and are propagated to the
     standby servers via master-standby replication, not by the replication
     middleware.  Care must also be taken that all
     transactions either commit or abort on all servers, perhaps
     using two-phase commit (<xref linkend="sql-prepare-transaction">
     and <xref linkend="sql-commit-prepared">.
     <productname>Pgpool-II</> and <productname>Continuent Tungsten</>
     are examples of this type of replication.
    </para>
   </listitem>
  </varlistentry>

  <varlistentry>
   <term>Asynchronous Multimaster Replication</term>
   <listitem>

    <para>
     For servers that are not regularly connected, like laptops or
     remote servers, keeping data consistent among servers is a
     challenge.  Using asynchronous multimaster replication, each
     server works independently, and periodically communicates with
     the other servers to identify conflicting transactions.  The
     conflicts can be resolved by users or conflict resolution rules.
     Bucardo is an example of this type of replication.
    </para>
   </listitem>
  </varlistentry>

  <varlistentry>
   <term>Synchronous Multimaster Replication</term>
   <listitem>

    <para>
     In synchronous multimaster replication, each server can accept
     write requests, and modified data is transmitted from the
     original server to every other server before each transaction
     commits.  Heavy write activity can cause excessive locking,
     leading to poor performance.  In fact, write performance is
     often worse than that of a single server.  Read requests can
     be sent to any server.  Some implementations use shared disk
     to reduce the communication overhead.  Synchronous multimaster
     replication is best for mostly read workloads, though its big
     advantage is that any server can accept write requests &mdash;
     there is no need to partition workloads between master and
     standby servers, and because the data changes are sent from one
     server to another, there is no problem with non-deterministic
     functions like <function>random()</>.
    </para>

    <para>
     <productname>PostgreSQL</> does not offer this type of replication,
     though <productname>PostgreSQL</> two-phase commit (<xref
     linkend="sql-prepare-transaction"> and <xref
     linkend="sql-commit-prepared">)
     can be used to implement this in application code or middleware.
    </para>
   </listitem>
  </varlistentry>

  <varlistentry>
   <term>Commercial Solutions</term>
   <listitem>

    <para>
     Because <productname>PostgreSQL</> is open source and easily
     extended, a number of companies have taken <productname>PostgreSQL</>
     and created commercial closed-source solutions with unique
     failover, replication, and load balancing capabilities.
    </para>
   </listitem>
  </varlistentry>

 </variablelist>

 <para>
  <xref linkend="high-availability-matrix"> summarizes
  the capabilities of the various solutions listed above.
 </para>

 <table id="high-availability-matrix">
  <title>High Availability, Load Balancing, and Replication Feature Matrix</title>
  <tgroup cols="8">
   <thead>
    <row>
     <entry>Feature</entry>
     <entry>Shared Disk Failover</entry>
     <entry>File System Replication</entry>
     <entry>Transaction Log Shipping</entry>
     <entry>Trigger-Based Master-Standby Replication</entry>
     <entry>Statement-Based Replication Middleware</entry>
     <entry>Asynchronous Multimaster Replication</entry>
     <entry>Synchronous Multimaster Replication</entry>
    </row>
   </thead>

   <tbody>

    <row>
     <entry>Most Common Implementation</entry>
     <entry align="center">NAS</entry>
     <entry align="center">DRBD</entry>
     <entry align="center">Streaming Repl.</entry>
     <entry align="center">Slony</entry>
     <entry align="center">pgpool-II</entry>
     <entry align="center">Bucardo</entry>
     <entry align="center"></entry>
    </row>

    <row>
     <entry>Communication Method</entry>
     <entry align="center">shared disk</entry>
     <entry align="center">disk blocks</entry>
     <entry align="center">WAL</entry>
     <entry align="center">table rows</entry>
     <entry align="center">SQL</entry>
     <entry align="center">table rows</entry>
     <entry align="center">table rows and row locks</entry>
    </row>

    <row>
     <entry>No special hardware required</entry>
     <entry align="center"></entry>
     <entry align="center">&bull;</entry>
     <entry align="center">&bull;</entry>
     <entry align="center">&bull;</entry>
     <entry align="center">&bull;</entry>
     <entry align="center">&bull;</entry>
     <entry align="center">&bull;</entry>
    </row>

    <row>
     <entry>Allows multiple master servers</entry>
     <entry align="center"></entry>
     <entry align="center"></entry>
     <entry align="center"></entry>
     <entry align="center"></entry>
     <entry align="center">&bull;</entry>
     <entry align="center">&bull;</entry>
     <entry align="center">&bull;</entry>
    </row>

    <row>
     <entry>No master server overhead</entry>
     <entry align="center">&bull;</entry>
     <entry align="center"></entry>
     <entry align="center">&bull;</entry>
     <entry align="center"></entry>
     <entry align="center">&bull;</entry>
     <entry align="center"></entry>
     <entry align="center"></entry>
    </row>

    <row>
     <entry>No waiting for multiple servers</entry>
     <entry align="center">&bull;</entry>
     <entry align="center"></entry>
     <entry align="center">with sync off</entry>
     <entry align="center">&bull;</entry>
     <entry align="center"></entry>
     <entry align="center">&bull;</entry>
     <entry align="center"></entry>
    </row>

    <row>
     <entry>Master failure will never lose data</entry>
     <entry align="center">&bull;</entry>
     <entry align="center">&bull;</entry>
     <entry align="center">with sync on</entry>
     <entry align="center"></entry>
     <entry align="center">&bull;</entry>
     <entry align="center"></entry>
     <entry align="center">&bull;</entry>
    </row>

    <row>
     <entry>Standby accept read-only queries</entry>
     <entry align="center"></entry>
     <entry align="center"></entry>
     <entry align="center">with hot</entry>
     <entry align="center">&bull;</entry>
     <entry align="center">&bull;</entry>
     <entry align="center">&bull;</entry>
     <entry align="center">&bull;</entry>
    </row>

    <row>
     <entry>Per-table granularity</entry>
     <entry align="center"></entry>
     <entry align="center"></entry>
     <entry align="center"></entry>
     <entry align="center">&bull;</entry>
     <entry align="center"></entry>
     <entry align="center">&bull;</entry>
     <entry align="center">&bull;</entry>
    </row>

    <row>
     <entry>No conflict resolution necessary</entry>
     <entry align="center">&bull;</entry>
     <entry align="center">&bull;</entry>
     <entry align="center">&bull;</entry>
     <entry align="center">&bull;</entry>
     <entry align="center"></entry>
     <entry align="center"></entry>
     <entry align="center">&bull;</entry>
    </row>

   </tbody>
  </tgroup>
 </table>

 <para>
  There are a few solutions that do not fit into the above categories:
 </para>

 <variablelist>

  <varlistentry>
   <term>Data Partitioning</term>
   <listitem>

    <para>
     Data partitioning splits tables into data sets.  Each set can
     be modified by only one server.  For example, data can be
     partitioned by offices, e.g., London and Paris, with a server
     in each office.  If queries combining London and Paris data
     are necessary, an application can query both servers, or
     master/standby replication can be used to keep a read-only copy
     of the other office's data on each server.
    </para>
   </listitem>
  </varlistentry>

  <varlistentry>
   <term>Multiple-Server Parallel Query Execution</term>
   <listitem>

    <para>
     Many of the above solutions allow multiple servers to handle multiple
     queries, but none allow a single query to use multiple servers to
     complete faster.  This solution allows multiple servers to work
     concurrently on a single query.  It is usually accomplished by
     splitting the data among servers and having each server execute its
     part of the query and return results to a central server where they
     are combined and returned to the user.  <productname>Pgpool-II</>
     has this capability.  Also, this can be implemented using the
     <productname>PL/Proxy</> tool set.
    </para>

   </listitem>
  </varlistentry>

 </variablelist>

 </sect1>


 <sect1 id="warm-standby">
 <title>Log-Shipping Standby Servers</title>


  <para>
   Continuous archiving can be used to create a <firstterm>high
   availability</> (HA) cluster configuration with one or more
   <firstterm>standby servers</> ready to take over operations if the
   primary server fails. This capability is widely referred to as
   <firstterm>warm standby</> or <firstterm>log shipping</>.
  </para>

  <para>
   The primary and standby server work together to provide this capability,
   though the servers are only loosely coupled. The primary server operates
   in continuous archiving mode, while each standby server operates in
   continuous recovery mode, reading the WAL files from the primary. No
   changes to the database tables are required to enable this capability,
   so it offers low administration overhead compared to some other
   replication solutions. This configuration also has relatively low
   performance impact on the primary server.
  </para>

  <para>
   Directly moving WAL records from one database server to another
   is typically described as log shipping. <productname>PostgreSQL</>
   implements file-based log shipping by transferring WAL records
   one file (WAL segment) at a time. WAL files (16MB) can be
   shipped easily and cheaply over any distance, whether it be to an
   adjacent system, another system at the same site, or another system on
   the far side of the globe. The bandwidth required for this technique
   varies according to the transaction rate of the primary server.
   Record-based log shipping is more granular and streams WAL changes
   incrementally over a network connection (see <xref
   linkend="streaming-replication">).
  </para>

  <para>
   It should be noted that log shipping is asynchronous, i.e., the WAL
   records are shipped after transaction commit. As a result, there is a
   window for data loss should the primary server suffer a catastrophic
   failure; transactions not yet shipped will be lost.  The size of the
   data loss window in file-based log shipping can be limited by use of the
   <varname>archive_timeout</varname> parameter, which can be set as low
   as a few seconds.  However such a low setting will
   substantially increase the bandwidth required for file shipping.
   Streaming replication (see <xref linkend="streaming-replication">)
   allows a much smaller window of data loss.
  </para>

  <para>
   Recovery performance is sufficiently good that the standby will
   typically be only moments away from full
   availability once it has been activated. As a result, this is called
   a warm standby configuration which offers high
   availability. Restoring a server from an archived base backup and
   rollforward will take considerably longer, so that technique only
   offers a solution for disaster recovery, not high availability.
   A standby server can also be used for read-only queries, in which case
   it is called a Hot Standby server. See <xref linkend="hot-standby"> for
   more information.
  </para>

  <indexterm zone="high-availability">
   <primary>warm standby</primary>
  </indexterm>

  <indexterm zone="high-availability">
   <primary>PITR standby</primary>
  </indexterm>

  <indexterm zone="high-availability">
   <primary>standby server</primary>
  </indexterm>

  <indexterm zone="high-availability">
   <primary>log shipping</primary>
  </indexterm>

  <indexterm zone="high-availability">
   <primary>witness server</primary>
  </indexterm>

  <indexterm zone="high-availability">
   <primary>STONITH</primary>
  </indexterm>

  <sect2 id="standby-planning">
   <title>Planning</title>

   <para>
    It is usually wise to create the primary and standby servers
    so that they are as similar as possible, at least from the
    perspective of the database server.  In particular, the path names
    associated with tablespaces will be passed across unmodified, so both
    primary and standby servers must have the same mount paths for
    tablespaces if that feature is used.  Keep in mind that if
    <xref linkend="sql-createtablespace">
    is executed on the primary, any new mount point needed for it must
    be created on the primary and all standby servers before the command
    is executed. Hardware need not be exactly the same, but experience shows
    that maintaining two identical systems is easier than maintaining two
    dissimilar ones over the lifetime of the application and system.
    In any case the hardware architecture must be the same &mdash; shipping
    from, say, a 32-bit to a 64-bit system will not work.
   </para>

   <para>
    In general, log shipping between servers running different major
    <productname>PostgreSQL</> release
    levels is not possible. It is the policy of the PostgreSQL Global
    Development Group not to make changes to disk formats during minor release
    upgrades, so it is likely that running different minor release levels
    on primary and standby servers will work successfully. However, no
    formal support for that is offered and you are advised to keep primary
    and standby servers at the same release level as much as possible.
    When updating to a new minor release, the safest policy is to update
    the standby servers first &mdash; a new minor release is more likely
    to be able to read WAL files from a previous minor release than vice
    versa.
   </para>

  </sect2>

  <sect2 id="standby-server-operation">
   <title>Standby Server Operation</title>

   <para>
    In standby mode, the server continuously applies WAL received from the
    master server. The standby server can read WAL from a WAL archive
    (see <xref linkend="restore-command">) or directly from the master
    over a TCP connection (streaming replication). The standby server will
    also attempt to restore any WAL found in the standby cluster's
    <filename>pg_wal</> directory. That typically happens after a server
    restart, when the standby replays again WAL that was streamed from the
    master before the restart, but you can also manually copy files to
    <filename>pg_wal</> at any time to have them replayed.
   </para>

   <para>
    At startup, the standby begins by restoring all WAL available in the
    archive location, calling <varname>restore_command</>. Once it
    reaches the end of WAL available there and <varname>restore_command</>
    fails, it tries to restore any WAL available in the <filename>pg_wal</> directory.
    If that fails, and streaming replication has been configured, the
    standby tries to connect to the primary server and start streaming WAL
    from the last valid record found in archive or <filename>pg_wal</>. If that fails
    or streaming replication is not configured, or if the connection is
    later disconnected, the standby goes back to step 1 and tries to
    restore the file from the archive again. This loop of retries from the
    archive, <filename>pg_wal</>, and via streaming replication goes on until the server
    is stopped or failover is triggered by a trigger file.
   </para>

   <para>
    Standby mode is exited and the server switches to normal operation
    when <command>pg_ctl promote</> is run or a trigger file is found
    (<varname>trigger_file</>). Before failover,
    any WAL immediately available in the archive or in <filename>pg_wal</> will be
    restored, but no attempt is made to connect to the master.
   </para>
  </sect2>

  <sect2 id="preparing-master-for-standby">
   <title>Preparing the Master for Standby Servers</title>

   <para>
    Set up continuous archiving on the primary to an archive directory
    accessible from the standby, as described
    in <xref linkend="continuous-archiving">. The archive location should be
    accessible from the standby even when the master is down, i.e. it should
    reside on the standby server itself or another trusted server, not on
    the master server.
   </para>

   <para>
    If you want to use streaming replication, set up authentication on the
    primary server to allow replication connections from the standby
    server(s); that is, create a role and provide a suitable entry or
    entries in <filename>pg_hba.conf</> with the database field set to
    <literal>replication</>.  Also ensure <varname>max_wal_senders</> is set
    to a sufficiently large value in the configuration file of the primary
    server. If replication slots will be used,
    ensure that <varname>max_replication_slots</varname> is set sufficiently
    high as well.
   </para>

   <para>
    Take a base backup as described in <xref linkend="backup-base-backup">
    to bootstrap the standby server.
   </para>
  </sect2>

  <sect2 id="standby-server-setup">
   <title>Setting Up a Standby Server</title>

   <para>
    To set up the standby server, restore the base backup taken from primary
    server (see <xref linkend="backup-pitr-recovery">). Create a recovery
    command file <filename>recovery.conf</> in the standby's cluster data
    directory, and turn on <varname>standby_mode</>. Set
    <varname>restore_command</> to a simple command to copy files from
    the WAL archive. If you plan to have multiple standby servers for high
    availability purposes, set <varname>recovery_target_timeline</> to
    <literal>latest</>, to make the standby server follow the timeline change
    that occurs at failover to another standby.
   </para>

   <note>
     <para>
     Do not use pg_standby or similar tools with the built-in standby mode
     described here. <varname>restore_command</> should return immediately
     if the file does not exist; the server will retry the command again if
     necessary. See <xref linkend="log-shipping-alternative">
     for using tools like pg_standby.
    </para>
   </note>

   <para>
     If you want to use streaming replication, fill in
     <varname>primary_conninfo</> with a libpq connection string, including
     the host name (or IP address) and any additional details needed to
     connect to the primary server. If the primary needs a password for
     authentication, the password needs to be specified in
     <varname>primary_conninfo</> as well.
   </para>

   <para>
    If you're setting up the standby server for high availability purposes,
    set up WAL archiving, connections and authentication like the primary
    server, because the standby server will work as a primary server after
    failover.
   </para>

   <para>
    If you're using a WAL archive, its size can be minimized using the <xref
    linkend="archive-cleanup-command"> parameter to remove files that are no
    longer required by the standby server.
    The <application>pg_archivecleanup</> utility is designed specifically to
    be used with <varname>archive_cleanup_command</> in typical single-standby
    configurations, see <xref linkend="pgarchivecleanup">.
    Note however, that if you're using the archive for backup purposes, you
    need to retain files needed to recover from at least the latest base
    backup, even if they're no longer needed by the standby.
   </para>

   <para>
    A simple example of a <filename>recovery.conf</> is:
<programlisting>
standby_mode = 'on'
primary_conninfo = 'host=192.168.1.50 port=5432 user=foo password=foopass'
restore_command = 'cp /path/to/archive/%f %p'
archive_cleanup_command = 'pg_archivecleanup /path/to/archive %r'
</programlisting>
   </para>

   <para>
    You can have any number of standby servers, but if you use streaming
    replication, make sure you set <varname>max_wal_senders</> high enough in
    the primary to allow them to be connected simultaneously.
   </para>

  </sect2>

  <sect2 id="streaming-replication">
   <title>Streaming Replication</title>

   <indexterm zone="high-availability">
    <primary>Streaming Replication</primary>
   </indexterm>

   <para>
    Streaming replication allows a standby server to stay more up-to-date
    than is possible with file-based log shipping. The standby connects
    to the primary, which streams WAL records to the standby as they're
    generated, without waiting for the WAL file to be filled.
   </para>

   <para>
    Streaming replication is asynchronous by default
    (see <xref linkend="synchronous-replication">), in which case there is
    a small delay between committing a transaction in the primary and the
    changes becoming visible in the standby. This delay is however much
    smaller than with file-based log shipping, typically under one second
    assuming the standby is powerful enough to keep up with the load. With
    streaming replication, <varname>archive_timeout</> is not required to
    reduce the data loss window.
   </para>

   <para>
    If you use streaming replication without file-based continuous
    archiving, the server might recycle old WAL segments before the standby
    has received them.  If this occurs, the standby will need to be
    reinitialized from a new base backup.  You can avoid this by setting
    <varname>wal_keep_segments</> to a value large enough to ensure that
    WAL segments are not recycled too early, or by configuring a replication
    slot for the standby.  If you set up a WAL archive that's accessible from
    the standby, these solutions are not required, since the standby can
    always use the archive to catch up provided it retains enough segments.
   </para>

   <para>
    To use streaming replication, set up a file-based log-shipping standby
    server as described in <xref linkend="warm-standby">. The step that
    turns a file-based log-shipping standby into streaming replication
    standby is setting <varname>primary_conninfo</> setting in the
    <filename>recovery.conf</> file to point to the primary server. Set
    <xref linkend="guc-listen-addresses"> and authentication options
    (see <filename>pg_hba.conf</>) on the primary so that the standby server
    can connect to the <literal>replication</> pseudo-database on the primary
    server (see <xref linkend="streaming-replication-authentication">).
   </para>

   <para>
    On systems that support the keepalive socket option, setting
    <xref linkend="guc-tcp-keepalives-idle">,
    <xref linkend="guc-tcp-keepalives-interval"> and
    <xref linkend="guc-tcp-keepalives-count"> helps the primary promptly
    notice a broken connection.
   </para>

   <para>
    Set the maximum number of concurrent connections from the standby servers
    (see <xref linkend="guc-max-wal-senders"> for details).
   </para>

   <para>
    When the standby is started and <varname>primary_conninfo</> is set
    correctly, the standby will connect to the primary after replaying all
    WAL files available in the archive. If the connection is established
    successfully, you will see a walreceiver process in the standby, and
    a corresponding walsender process in the primary.
   </para>

   <sect3 id="streaming-replication-authentication">
    <title>Authentication</title>
    <para>
     It is very important that the access privileges for replication be set up
     so that only trusted users can read the WAL stream, because it is
     easy to extract privileged information from it.  Standby servers must
     authenticate to the primary as a superuser or an account that has the
     <literal>REPLICATION</> privilege. It is recommended to create a
     dedicated user account with <literal>REPLICATION</> and <literal>LOGIN</>
     privileges for replication. While <literal>REPLICATION</> privilege gives
     very high permissions, it does not allow the user to modify any data on
     the primary system, which the <literal>SUPERUSER</> privilege does.
    </para>

    <para>
     Client authentication for replication is controlled by a
     <filename>pg_hba.conf</> record specifying <literal>replication</> in the
     <replaceable>database</> field. For example, if the standby is running on
     host IP <literal>192.168.1.100</> and the account name for replication
     is <literal>foo</>, the administrator can add the following line to the
     <filename>pg_hba.conf</> file on the primary:

<programlisting>
# Allow the user "foo" from host 192.168.1.100 to connect to the primary
# as a replication standby if the user's password is correctly supplied.
#
# TYPE  DATABASE        USER            ADDRESS                 METHOD
host    replication     foo             192.168.1.100/32        md5
</programlisting>
    </para>
    <para>
     The host name and port number of the primary, connection user name,
     and password are specified in the <filename>recovery.conf</> file.
     The password can also be set in the <filename>~/.pgpass</> file on the
     standby (specify <literal>replication</> in the <replaceable>database</>
     field).
     For example, if the primary is running on host IP <literal>192.168.1.50</>,
     port <literal>5432</literal>, the account name for replication is
     <literal>foo</>, and the password is <literal>foopass</>, the administrator
     can add the following line to the <filename>recovery.conf</> file on the
     standby:

<programlisting>
# The standby connects to the primary that is running on host 192.168.1.50
# and port 5432 as the user "foo" whose password is "foopass".
primary_conninfo = 'host=192.168.1.50 port=5432 user=foo password=foopass'
</programlisting>
    </para>
   </sect3>

   <sect3 id="streaming-replication-monitoring">
    <title>Monitoring</title>
    <para>
     An important health indicator of streaming replication is the amount
     of WAL records generated in the primary, but not yet applied in the
     standby. You can calculate this lag by comparing the current WAL write
     location on the primary with the last WAL location received by the
     standby. They can be retrieved using
     <function>pg_current_xlog_location</> on the primary and the
     <function>pg_last_xlog_receive_location</> on the standby,
     respectively (see <xref linkend="functions-admin-backup-table"> and
     <xref linkend="functions-recovery-info-table"> for details).
     The last WAL receive location in the standby is also displayed in the
     process status of the WAL receiver process, displayed using the
     <command>ps</> command (see <xref linkend="monitoring-ps"> for details).
    </para>
    <para>
     You can retrieve a list of WAL sender processes via the
     <link linkend="monitoring-stats-views-table">
     <literal>pg_stat_replication</></link> view. Large differences between
     <function>pg_current_xlog_location</> and <literal>sent_location</> field
     might indicate that the master server is under heavy load, while
     differences between <literal>sent_location</> and
     <function>pg_last_xlog_receive_location</> on the standby might indicate
     network delay, or that the standby is under heavy load.
    </para>
   </sect3>
  </sect2>

  <sect2 id="streaming-replication-slots">
   <title>Replication Slots</title>
   <indexterm>
    <primary>replication slot</primary>
    <secondary>streaming replication</secondary>
   </indexterm>
   <para>
    Replication slots provide an automated way to ensure that the master does
    not remove WAL segments until they have been received by all standbys,
    and that the master does not remove rows which could cause a
    <link linkend="hot-standby-conflict">recovery conflict</> even when the
    standby is disconnected.
   </para>
   <para>
    In lieu of using replication slots, it is possible to prevent the removal
    of old WAL segments using <xref linkend="guc-wal-keep-segments">, or by
    storing the segments in an archive using
    <xref linkend="guc-archive-command">.
    However, these methods often result in retaining more WAL segments than
    required, whereas replication slots retain only the number of segments
    known to be needed.  An advantage of these methods is that they bound
    the space requirement for <literal>pg_wal</>; there is currently no way
    to do this using replication slots.
   </para>
   <para>
    Similarly, <xref linkend="guc-hot-standby-feedback">
    and <xref linkend="guc-vacuum-defer-cleanup-age"> provide protection against
    relevant rows being removed by vacuum, but the former provides no
    protection during any time period when the standby is not connected,
    and the latter often needs to be set to a high value to provide adequate
    protection.  Replication slots overcome these disadvantages.
   </para>
   <sect3 id="streaming-replication-slots-manipulation">
    <title>Querying and manipulating replication slots</title>
    <para>
     Each replication slot has a name, which can contain lower-case letters,
     numbers, and the underscore character.
    </para>
    <para>
     Existing replication slots and their state can be seen in the
     <link linkend="view-pg-replication-slots"><structname>pg_replication_slots</structname></link>
     view.
    </para>
    <para>
     Slots can be created and dropped either via the streaming replication
     protocol (see <xref linkend="protocol-replication">) or via SQL
     functions (see <xref linkend="functions-replication">).
    </para>
   </sect3>
   <sect3 id="streaming-replication-slots-config">
    <title>Configuration Example</title>
    <para>
     You can create a replication slot like this:
<programlisting>
postgres=# SELECT * FROM pg_create_physical_replication_slot('node_a_slot');
  slot_name  | xlog_position
-------------+---------------
 node_a_slot |

postgres=# SELECT * FROM pg_replication_slots;
  slot_name  | slot_type | datoid | database | active | xmin | restart_lsn | confirmed_flush_lsn
-------------+-----------+--------+----------+--------+------+-------------+---------------------
 node_a_slot | physical  |        |          | f      |      |             |
(1 row)
</programlisting>
     To configure the standby to use this slot, <varname>primary_slot_name</>
     should be configured in the standby's <filename>recovery.conf</>.
     Here is a simple example:
<programlisting>
standby_mode = 'on'
primary_conninfo = 'host=192.168.1.50 port=5432 user=foo password=foopass'
primary_slot_name = 'node_a_slot'
</programlisting>
    </para>
   </sect3>
  </sect2>

  <sect2 id="cascading-replication">
   <title>Cascading Replication</title>

   <indexterm zone="high-availability">
    <primary>Cascading Replication</primary>
   </indexterm>

   <para>
    The cascading replication feature allows a standby server to accept replication
    connections and stream WAL records to other standbys, acting as a relay.
    This can be used to reduce the number of direct connections to the master
    and also to minimize inter-site bandwidth overheads.
   </para>

   <para>
    A standby acting as both a receiver and a sender is known as a cascading
    standby.  Standbys that are more directly connected to the master are known
    as upstream servers, while those standby servers further away are downstream
    servers.  Cascading replication does not place limits on the number or
    arrangement of downstream servers, though each standby connects to only
    one upstream server which eventually links to a single master/primary
    server.
   </para>

   <para>
    A cascading standby sends not only WAL records received from the
    master but also those restored from the archive. So even if the replication
    connection in some upstream connection is terminated, streaming replication
    continues downstream for as long as new WAL records are available.
   </para>

   <para>
    Cascading replication is currently asynchronous. Synchronous replication
    (see <xref linkend="synchronous-replication">) settings have no effect on
    cascading replication at present.
   </para>

   <para>
    Hot Standby feedback propagates upstream, whatever the cascaded arrangement.
   </para>

   <para>
    If an upstream standby server is promoted to become new master, downstream
    servers will continue to stream from the new master if
    <varname>recovery_target_timeline</> is set to <literal>'latest'</>.
   </para>

   <para>
    To use cascading replication, set up the cascading standby so that it can
    accept replication connections (that is, set
    <xref linkend="guc-max-wal-senders"> and <xref linkend="guc-hot-standby">,
    and configure
    <link linkend="auth-pg-hba-conf">host-based authentication</link>).
    You will also need to set <varname>primary_conninfo</> in the downstream
    standby to point to the cascading standby.
   </para>
  </sect2>

  <sect2 id="synchronous-replication">
   <title>Synchronous Replication</title>

   <indexterm zone="high-availability">
    <primary>Synchronous Replication</primary>
   </indexterm>

   <para>
    <productname>PostgreSQL</> streaming replication is asynchronous by
    default. If the primary server
    crashes then some transactions that were committed may not have been
    replicated to the standby server, causing data loss. The amount
    of data loss is proportional to the replication delay at the time of
    failover.
   </para>

   <para>
    Synchronous replication offers the ability to confirm that all changes
    made by a transaction have been transferred to one or more synchronous
    standby servers. This extends that standard level of durability
    offered by a transaction commit. This level of protection is referred
    to as 2-safe replication in computer science theory, and group-1-safe
    (group-safe and 1-safe) when <varname>synchronous_commit</> is set to
    <literal>remote_write</>.
   </para>

   <para>
    When requesting synchronous replication, each commit of a
    write transaction will wait until confirmation is
    received that the commit has been written to the transaction log on disk
    of both the primary and standby server. The only possibility that data
    can be lost is if both the primary and the standby suffer crashes at the
    same time. This can provide a much higher level of durability, though only
    if the sysadmin is cautious about the placement and management of the two
    servers.  Waiting for confirmation increases the user's confidence that the
    changes will not be lost in the event of server crashes but it also
    necessarily increases the response time for the requesting transaction.
    The minimum wait time is the round-trip time between primary to standby.
   </para>

   <para>
    Read only transactions and transaction rollbacks need not wait for
    replies from standby servers. Subtransaction commits do not wait for
    responses from standby servers, only top-level commits. Long
    running actions such as data loading or index building do not wait
    until the very final commit message. All two-phase commit actions
    require commit waits, including both prepare and commit.
   </para>

   <sect3 id="synchronous-replication-config">
    <title>Basic Configuration</title>

   <para>
    Once streaming replication has been configured, configuring synchronous
    replication requires only one additional configuration step:
    <xref linkend="guc-synchronous-standby-names"> must be set to
    a non-empty value.  <varname>synchronous_commit</> must also be set to
    <literal>on</>, but since this is the default value, typically no change is
    required.  (See <xref linkend="runtime-config-wal-settings"> and
    <xref linkend="runtime-config-replication-master">.)
    This configuration will cause each commit to wait for
    confirmation that the standby has written the commit record to durable
    storage.
    <varname>synchronous_commit</> can be set by individual
    users, so it can be configured in the configuration file, for particular
    users or databases, or dynamically by applications, in order to control
    the durability guarantee on a per-transaction basis.
   </para>

   <para>
    After a commit record has been written to disk on the primary, the
    WAL record is then sent to the standby. The standby sends reply
    messages each time a new batch of WAL data is written to disk, unless
    <varname>wal_receiver_status_interval</> is set to zero on the standby.
    In the case that <varname>synchronous_commit</> is set to
    <literal>remote_apply</>, the standby sends reply messages when the commit
    record is replayed, making the transaction visible.
    If the standby is chosen as a synchronous standby, from a priority
    list of <varname>synchronous_standby_names</> on the primary, the reply
    messages from that standby will be considered along with those from other
    synchronous standbys to decide when to release transactions waiting for
    confirmation that the commit record has been received. These parameters
    allow the administrator to specify which standby servers should be
    synchronous standbys. Note that the configuration of synchronous
    replication is mainly on the master. Named standbys must be directly
    connected to the master; the master knows nothing about downstream
    standby servers using cascaded replication.
   </para>

   <para>
    Setting <varname>synchronous_commit</> to <literal>remote_write</> will
    cause each commit to wait for confirmation that the standby has received
    the commit record and written it out to its own operating system, but not
    for the data to be flushed to disk on the standby.  This
    setting provides a weaker guarantee of durability than <literal>on</>
    does: the standby could lose the data in the event of an operating system
    crash, though not a <productname>PostgreSQL</> crash.
    However, it's a useful setting in practice
    because it can decrease the response time for the transaction.
    Data loss could only occur if both the primary and the standby crash and
    the database of the primary gets corrupted at the same time.
   </para>

   <para>
    Setting <varname>synchronous_commit</> to <literal>remote_apply</> will
    cause each commit to wait until the current synchronous standbys report
    that they have replayed the transaction, making it visible to user
    queries.  In simple cases, this allows for load balancing with causal
    consistency.
   </para>

   <para>
    Users will stop waiting if a fast shutdown is requested.  However, as
    when using asynchronous replication, the server will not fully
    shutdown until all outstanding WAL records are transferred to the currently
    connected standby servers.
   </para>

   </sect3>

   <sect3 id="synchronous-replication-multiple-standbys">
    <title>Multiple Synchronous Standbys</title>

   <para>
    Synchronous replication supports one or more synchronous standby servers;
    transactions will wait until all the standby servers which are considered
    as synchronous confirm receipt of their data. The number of synchronous
    standbys that transactions must wait for replies from is specified in
    <varname>synchronous_standby_names</>. This parameter also specifies
    a list of standby names, which determines the priority of each standby
    for being chosen as a synchronous standby. The standbys whose names
    appear earlier in the list are given higher priority and will be considered
    as synchronous. Other standby servers appearing later in this list
    represent potential synchronous standbys. If any of the current
    synchronous standbys disconnects for whatever reason, it will be replaced
    immediately with the next-highest-priority standby.
   </para>
   <para>
    An example of <varname>synchronous_standby_names</> for multiple
    synchronous standbys is:
<programlisting>
synchronous_standby_names = 'FIRST 2 (s1, s2, s3)'
</programlisting>
    In this example, if four standby servers <literal>s1</>, <literal>s2</>,
    <literal>s3</> and <literal>s4</> are running, the two standbys
    <literal>s1</> and <literal>s2</> will be chosen as synchronous standbys
    because their names appear early in the list of standby names.
    <literal>s3</> is a potential synchronous standby and will take over
    the role of synchronous standby when either of <literal>s1</> or
    <literal>s2</> fails. <literal>s4</> is an asynchronous standby since
    its name is not in the list.
   </para>
   <para>
<<<<<<< HEAD
    Another example of <varname>synchronous_standby_names</> for multiple
    synchronous standby is:
<programlisting>
 synchronous_standby_names = 'ANY 2 (s1, s2, s3)'
</programlisting>
    In this example, if four standby servers <literal>s1</>, <literal>s2</>,
    <literal>s3</> and <literal>s4</> are running, the three standbys <literal>s1</>,
    <literal>s2</> and <literal>s3</> will be considered as synchronous standby
    candidates. The master server will wait for at least 2 replies from them.
    <literal>s4</> is an asynchronous standby since its name is not in the list.
=======
    The synchronous states of standby servers can be viewed using
    the <structname>pg_stat_replication</structname> view.
>>>>>>> dfe530a0
   </para>
   </sect3>

   <sect3 id="synchronous-replication-performance">
    <title>Planning for Performance</title>

   <para>
    Synchronous replication usually requires carefully planned and placed
    standby servers to ensure applications perform acceptably. Waiting
    doesn't utilize system resources, but transaction locks continue to be
    held until the transfer is confirmed. As a result, incautious use of
    synchronous replication will reduce performance for database
    applications because of increased response times and higher contention.
   </para>

   <para>
    <productname>PostgreSQL</> allows the application developer
    to specify the durability level required via replication. This can be
    specified for the system overall, though it can also be specified for
    specific users or connections, or even individual transactions.
   </para>

   <para>
    For example, an application workload might consist of:
    10% of changes are important customer details, while
    90% of changes are less important data that the business can more
    easily survive if it is lost, such as chat messages between users.
   </para>

   <para>
    With synchronous replication options specified at the application level
    (on the primary) we can offer synchronous replication for the most
    important changes, without slowing down the bulk of the total workload.
    Application level options are an important and practical tool for allowing
    the benefits of synchronous replication for high performance applications.
   </para>

   <para>
    You should consider that the network bandwidth must be higher than
    the rate of generation of WAL data.
   </para>

   </sect3>

   <sect3 id="synchronous-replication-ha">
    <title>Planning for High Availability</title>

   <para>
    <varname>synchronous_standby_names</> specifies the number and
    names of synchronous standbys that transaction commits made when
    <varname>synchronous_commit</> is set to <literal>on</>,
    <literal>remote_apply</> or <literal>remote_write</> will wait for
    responses from. Such transaction commits may never be completed
    if any one of synchronous standbys should crash.
   </para>

   <para>
    The best solution for high availability is to ensure you keep as many
    synchronous standbys as requested. This can be achieved by naming multiple
    potential synchronous standbys using <varname>synchronous_standby_names</>.
    The standbys whose names appear earlier in the list will be used as
    synchronous standbys. Standbys listed after these will take over
    the role of synchronous standby if one of current ones should fail.
   </para>

   <para>
    When a standby first attaches to the primary, it will not yet be properly
    synchronized. This is described as <literal>catchup</> mode. Once
    the lag between standby and primary reaches zero for the first time
    we move to real-time <literal>streaming</> state.
    The catch-up duration may be long immediately after the standby has
    been created. If the standby is shut down, then the catch-up period
    will increase according to the length of time the standby has been down.
    The standby is only able to become a synchronous standby
    once it has reached <literal>streaming</> state.
    This state can be viewed using
    the <structname>pg_stat_replication</structname> view.
   </para>

   <para>
    If primary restarts while commits are waiting for acknowledgement, those
    waiting transactions will be marked fully committed once the primary
    database recovers.
    There is no way to be certain that all standbys have received all
    outstanding WAL data at time of the crash of the primary. Some
    transactions may not show as committed on the standby, even though
    they show as committed on the primary. The guarantee we offer is that
    the application will not receive explicit acknowledgement of the
    successful commit of a transaction until the WAL data is known to be
    safely received by all the synchronous standbys.
   </para>

   <para>
    If you really cannot keep as many synchronous standbys as requested
    then you should decrease the number of synchronous standbys that
    transaction commits must wait for responses from
    in <varname>synchronous_standby_names</> (or disable it) and
    reload the configuration file on the primary server.
   </para>

   <para>
    If the primary is isolated from remaining standby servers you should
    fail over to the best candidate of those other remaining standby servers.
   </para>

   <para>
    If you need to re-create a standby server while transactions are
    waiting, make sure that the commands pg_start_backup() and
    pg_stop_backup() are run in a session with
    <varname>synchronous_commit</> = <literal>off</>, otherwise those
    requests will wait forever for the standby to appear.
   </para>

   </sect3>
  </sect2>

  <sect2 id="continuous-archiving-in-standby">
   <title>Continuous archiving in standby</title>

   <indexterm>
     <primary>continuous archiving</primary>
     <secondary>in standby</secondary>
   </indexterm>

   <para>
     When continuous WAL archiving is used in a standby, there are two
     different scenarios: the WAL archive can be shared between the primary
     and the standby, or the standby can have its own WAL archive. When
     the standby has its own WAL archive, set <varname>archive_mode</varname>
     to <literal>always</literal>, and the standby will call the archive
     command for every WAL segment it receives, whether it's by restoring
     from the archive or by streaming replication. The shared archive can
     be handled similarly, but the <varname>archive_command</varname> must
     test if the file being archived exists already, and if the existing file
     has identical contents. This requires more care in the
     <varname>archive_command</varname>, as it must
     be careful to not overwrite an existing file with different contents,
     but return success if the exactly same file is archived twice. And
     all that must be done free of race conditions, if two servers attempt
     to archive the same file at the same time.
   </para>

   <para>
     If <varname>archive_mode</varname> is set to <literal>on</>, the
     archiver is not enabled during recovery or standby mode. If the standby
     server is promoted, it will start archiving after the promotion, but
     will not archive any WAL it did not generate itself. To get a complete
     series of WAL files in the archive, you must ensure that all WAL is
     archived, before it reaches the standby. This is inherently true with
     file-based log shipping, as the standby can only restore files that
     are found in the archive, but not if streaming replication is enabled.
     When a server is not in recovery mode, there is no difference between
     <literal>on</literal> and <literal>always</literal> modes.
   </para>
  </sect2>
  </sect1>

  <sect1 id="warm-standby-failover">
   <title>Failover</title>

   <para>
    If the primary server fails then the standby server should begin
    failover procedures.
   </para>

   <para>
    If the standby server fails then no failover need take place. If the
    standby server can be restarted, even some time later, then the recovery
    process can also be restarted immediately, taking advantage of
    restartable recovery. If the standby server cannot be restarted, then a
    full new standby server instance should be created.
   </para>

   <para>
    If the primary server fails and the standby server becomes the
    new primary, and then the old primary restarts, you must have
    a mechanism for informing the old primary that it is no longer the primary. This is
    sometimes known as <acronym>STONITH</> (Shoot The Other Node In The Head), which is
    necessary to avoid situations where both systems think they are the
    primary, which will lead to confusion and ultimately data loss.
   </para>

   <para>
    Many failover systems use just two systems, the primary and the standby,
    connected by some kind of heartbeat mechanism to continually verify the
    connectivity between the two and the viability of the primary. It is
    also possible to use a third system (called a witness server) to prevent
    some cases of inappropriate failover, but the additional complexity
    might not be worthwhile unless it is set up with sufficient care and
    rigorous testing.
   </para>

   <para>
    <productname>PostgreSQL</productname> does not provide the system
    software required to identify a failure on the primary and notify
    the standby database server.  Many such tools exist and are well
    integrated with the operating system facilities required for
    successful failover, such as IP address migration.
   </para>

   <para>
    Once failover to the standby occurs, there is only a
    single server in operation. This is known as a degenerate state.
    The former standby is now the primary, but the former primary is down
    and might stay down.  To return to normal operation, a standby server
    must be recreated,
    either on the former primary system when it comes up, or on a third,
    possibly new, system. The <xref linkend="app-pgrewind"> utility can be
    used to speed up this process on large clusters.
    Once complete, the primary and standby can be
    considered to have switched roles. Some people choose to use a third
    server to provide backup for the new primary until the new standby
    server is recreated,
    though clearly this complicates the system configuration and
    operational processes.
   </para>

   <para>
    So, switching from primary to standby server can be fast but requires
    some time to re-prepare the failover cluster. Regular switching from
    primary to standby is useful, since it allows regular downtime on
    each system for maintenance. This also serves as a test of the
    failover mechanism to ensure that it will really work when you need it.
    Written administration procedures are advised.
   </para>

   <para>
    To trigger failover of a log-shipping standby server,
    run <command>pg_ctl promote</> or create a trigger
    file with the file name and path specified by the <varname>trigger_file</>
    setting in <filename>recovery.conf</>. If you're planning to use
    <command>pg_ctl promote</> to fail over, <varname>trigger_file</> is
    not required. If you're setting up the reporting servers that are
    only used to offload read-only queries from the primary, not for high
    availability purposes, you don't need to promote it.
   </para>
  </sect1>

  <sect1 id="log-shipping-alternative">
   <title>Alternative Method for Log Shipping</title>

   <para>
    An alternative to the built-in standby mode described in the previous
    sections is to use a <varname>restore_command</> that polls the archive location.
    This was the only option available in versions 8.4 and below. In this
    setup, set <varname>standby_mode</> off, because you are implementing
    the polling required for standby operation yourself. See the
    <xref linkend="pgstandby"> module for a reference
    implementation of this.
   </para>

   <para>
    Note that in this mode, the server will apply WAL one file at a
    time, so if you use the standby server for queries (see Hot Standby),
    there is a delay between an action in the master and when the
    action becomes visible in the standby, corresponding the time it takes
    to fill up the WAL file. <varname>archive_timeout</> can be used to make that delay
    shorter. Also note that you can't combine streaming replication with
    this method.
   </para>

   <para>
    The operations that occur on both primary and standby servers are
    normal continuous archiving and recovery tasks. The only point of
    contact between the two database servers is the archive of WAL files
    that both share: primary writing to the archive, standby reading from
    the archive. Care must be taken to ensure that WAL archives from separate
    primary servers do not become mixed together or confused. The archive
    need not be large if it is only required for standby operation.
   </para>

   <para>
    The magic that makes the two loosely coupled servers work together is
    simply a <varname>restore_command</> used on the standby that,
    when asked for the next WAL file, waits for it to become available from
    the primary. The <varname>restore_command</> is specified in the
    <filename>recovery.conf</> file on the standby server. Normal recovery
    processing would request a file from the WAL archive, reporting failure
    if the file was unavailable.  For standby processing it is normal for
    the next WAL file to be unavailable, so the standby must wait for
    it to appear. For files ending in <literal>.backup</> or
    <literal>.history</> there is no need to wait, and a non-zero return
    code must be returned. A waiting <varname>restore_command</> can be
    written as a custom script that loops after polling for the existence of
    the next WAL file. There must also be some way to trigger failover, which
    should interrupt the <varname>restore_command</>, break the loop and
    return a file-not-found error to the standby server. This ends recovery
    and the standby will then come up as a normal server.
   </para>

   <para>
    Pseudocode for a suitable <varname>restore_command</> is:
<programlisting>
triggered = false;
while (!NextWALFileReady() &amp;&amp; !triggered)
{
    sleep(100000L);         /* wait for ~0.1 sec */
    if (CheckForExternalTrigger())
        triggered = true;
}
if (!triggered)
        CopyWALFileForRecovery();
</programlisting>
   </para>

   <para>
    A working example of a waiting <varname>restore_command</> is provided
    in the <xref linkend="pgstandby"> module. It
    should be used as a reference on how to correctly implement the logic
    described above. It can also be extended as needed to support specific
    configurations and environments.
   </para>

   <para>
    The method for triggering failover is an important part of planning
    and design. One potential option is the <varname>restore_command</>
    command.  It is executed once for each WAL file, but the process
    running the <varname>restore_command</> is created and dies for
    each file, so there is no daemon or server process, and
    signals or a signal handler cannot be used. Therefore, the
    <varname>restore_command</> is not suitable to trigger failover.
    It is possible to use a simple timeout facility, especially if
    used in conjunction with a known <varname>archive_timeout</>
    setting on the primary. However, this is somewhat error prone
    since a network problem or busy primary server might be sufficient
    to initiate failover. A notification mechanism such as the explicit
    creation of a trigger file is ideal, if this can be arranged.
   </para>

  <sect2 id="warm-standby-config">
   <title>Implementation</title>

   <para>
    The short procedure for configuring a standby server using this alternative
    method is as follows. For
    full details of each step, refer to previous sections as noted.
    <orderedlist>
     <listitem>
      <para>
       Set up primary and standby systems as nearly identical as
       possible, including two identical copies of
       <productname>PostgreSQL</> at the same release level.
      </para>
     </listitem>
     <listitem>
      <para>
       Set up continuous archiving from the primary to a WAL archive
       directory on the standby server. Ensure that
       <xref linkend="guc-archive-mode">,
       <xref linkend="guc-archive-command"> and
       <xref linkend="guc-archive-timeout">
       are set appropriately on the primary
       (see <xref linkend="backup-archiving-wal">).
      </para>
     </listitem>
     <listitem>
      <para>
       Make a base backup of the primary server (see <xref
       linkend="backup-base-backup">), and load this data onto the standby.
      </para>
     </listitem>
     <listitem>
      <para>
       Begin recovery on the standby server from the local WAL
       archive, using a <filename>recovery.conf</> that specifies a
       <varname>restore_command</> that waits as described
       previously (see <xref linkend="backup-pitr-recovery">).
      </para>
     </listitem>
    </orderedlist>
   </para>

   <para>
    Recovery treats the WAL archive as read-only, so once a WAL file has
    been copied to the standby system it can be copied to tape at the same
    time as it is being read by the standby database server.
    Thus, running a standby server for high availability can be performed at
    the same time as files are stored for longer term disaster recovery
    purposes.
   </para>

   <para>
    For testing purposes, it is possible to run both primary and standby
    servers on the same system. This does not provide any worthwhile
    improvement in server robustness, nor would it be described as HA.
   </para>
  </sect2>

  <sect2 id="warm-standby-record">
   <title>Record-based Log Shipping</title>

   <para>
    It is also possible to implement record-based log shipping using this
    alternative method, though this requires custom development, and changes
    will still only become visible to hot standby queries after a full WAL
    file has been shipped.
   </para>

   <para>
    An external program can call the <function>pg_xlogfile_name_offset()</>
    function (see <xref linkend="functions-admin">)
    to find out the file name and the exact byte offset within it of
    the current end of WAL.  It can then access the WAL file directly
    and copy the data from the last known end of WAL through the current end
    over to the standby servers.  With this approach, the window for data
    loss is the polling cycle time of the copying program, which can be very
    small, and there is no wasted bandwidth from forcing partially-used
    segment files to be archived.  Note that the standby servers'
    <varname>restore_command</> scripts can only deal with whole WAL files,
    so the incrementally copied data is not ordinarily made available to
    the standby servers.  It is of use only when the primary dies &mdash;
    then the last partial WAL file is fed to the standby before allowing
    it to come up.  The correct implementation of this process requires
    cooperation of the <varname>restore_command</> script with the data
    copying program.
   </para>

   <para>
    Starting with <productname>PostgreSQL</> version 9.0, you can use
    streaming replication (see <xref linkend="streaming-replication">) to
    achieve the same benefits with less effort.
   </para>
  </sect2>
 </sect1>

 <sect1 id="hot-standby">
  <title>Hot Standby</title>

  <indexterm zone="high-availability">
   <primary>Hot Standby</primary>
  </indexterm>

   <para>
    Hot Standby is the term used to describe the ability to connect to
    the server and run read-only queries while the server is in archive
    recovery or standby mode. This
    is useful both for replication purposes and for restoring a backup
    to a desired state with great precision.
    The term Hot Standby also refers to the ability of the server to move
    from recovery through to normal operation while users continue running
    queries and/or keep their connections open.
   </para>

   <para>
    Running queries in hot standby mode is similar to normal query operation,
    though there are several usage and administrative differences
    explained below.
   </para>

  <sect2 id="hot-standby-users">
   <title>User's Overview</title>

   <para>
    When the <xref linkend="guc-hot-standby"> parameter is set to true on a
    standby server, it will begin accepting connections once the recovery has
    brought the system to a consistent state.  All such connections are
    strictly read-only; not even temporary tables may be written.
   </para>

   <para>
    The data on the standby takes some time to arrive from the primary server
    so there will be a measurable delay between primary and standby. Running the
    same query nearly simultaneously on both primary and standby might therefore
    return differing results. We say that data on the standby is
    <firstterm>eventually consistent</firstterm> with the primary.  Once the
    commit record for a transaction is replayed on the standby, the changes
    made by that transaction will be visible to any new snapshots taken on
    the standby.  Snapshots may be taken at the start of each query or at the
    start of each transaction, depending on the current transaction isolation
    level.  For more details, see <xref linkend="transaction-iso">.
   </para>

   <para>
    Transactions started during hot standby may issue the following commands:

    <itemizedlist>
     <listitem>
      <para>
       Query access - <command>SELECT</>, <command>COPY TO</>
      </para>
     </listitem>
     <listitem>
      <para>
       Cursor commands - <command>DECLARE</>, <command>FETCH</>, <command>CLOSE</>
      </para>
     </listitem>
     <listitem>
      <para>
       Parameters - <command>SHOW</>, <command>SET</>, <command>RESET</>
      </para>
     </listitem>
     <listitem>
      <para>
       Transaction management commands
        <itemizedlist>
         <listitem>
          <para>
           <command>BEGIN</>, <command>END</>, <command>ABORT</>, <command>START TRANSACTION</>
          </para>
         </listitem>
         <listitem>
          <para>
           <command>SAVEPOINT</>, <command>RELEASE</>, <command>ROLLBACK TO SAVEPOINT</>
          </para>
         </listitem>
         <listitem>
          <para>
           <command>EXCEPTION</> blocks and other internal subtransactions
          </para>
         </listitem>
        </itemizedlist>
      </para>
     </listitem>
     <listitem>
      <para>
       <command>LOCK TABLE</>, though only when explicitly in one of these modes:
       <literal>ACCESS SHARE</>, <literal>ROW SHARE</> or <literal>ROW EXCLUSIVE</>.
      </para>
     </listitem>
     <listitem>
      <para>
       Plans and resources - <command>PREPARE</>, <command>EXECUTE</>,
       <command>DEALLOCATE</>, <command>DISCARD</>
      </para>
     </listitem>
     <listitem>
      <para>
       Plugins and extensions - <command>LOAD</>
      </para>
     </listitem>
    </itemizedlist>
   </para>

   <para>
    Transactions started during hot standby will never be assigned a
    transaction ID and cannot write to the system write-ahead log.
    Therefore, the following actions will produce error messages:

    <itemizedlist>
     <listitem>
      <para>
       Data Manipulation Language (DML) - <command>INSERT</>,
       <command>UPDATE</>, <command>DELETE</>, <command>COPY FROM</>,
       <command>TRUNCATE</>.
       Note that there are no allowed actions that result in a trigger
       being executed during recovery.  This restriction applies even to
       temporary tables, because table rows cannot be read or written without
       assigning a transaction ID, which is currently not possible in a
       Hot Standby environment.
      </para>
     </listitem>
     <listitem>
      <para>
       Data Definition Language (DDL) - <command>CREATE</>,
       <command>DROP</>, <command>ALTER</>, <command>COMMENT</>.
       This restriction applies even to temporary tables, because carrying
       out these operations would require updating the system catalog tables.
      </para>
     </listitem>
     <listitem>
      <para>
       <command>SELECT ... FOR SHARE | UPDATE</>, because row locks cannot be
       taken without updating the underlying data files.
      </para>
     </listitem>
     <listitem>
      <para>
       Rules on <command>SELECT</> statements that generate DML commands.
      </para>
     </listitem>
     <listitem>
      <para>
       <command>LOCK</> that explicitly requests a mode higher than <literal>ROW EXCLUSIVE MODE</>.
      </para>
     </listitem>
     <listitem>
      <para>
       <command>LOCK</> in short default form, since it requests <literal>ACCESS EXCLUSIVE MODE</>.
      </para>
     </listitem>
     <listitem>
      <para>
       Transaction management commands that explicitly set non-read-only state:
        <itemizedlist>
         <listitem>
          <para>
            <command>BEGIN READ WRITE</>,
            <command>START TRANSACTION READ WRITE</>
          </para>
         </listitem>
         <listitem>
          <para>
            <command>SET TRANSACTION READ WRITE</>,
            <command>SET SESSION CHARACTERISTICS AS TRANSACTION READ WRITE</>
          </para>
         </listitem>
         <listitem>
          <para>
           <command>SET transaction_read_only = off</>
          </para>
         </listitem>
        </itemizedlist>
      </para>
     </listitem>
     <listitem>
      <para>
       Two-phase commit commands - <command>PREPARE TRANSACTION</>,
       <command>COMMIT PREPARED</>, <command>ROLLBACK PREPARED</>
       because even read-only transactions need to write WAL in the
       prepare phase (the first phase of two phase commit).
      </para>
     </listitem>
     <listitem>
      <para>
       Sequence updates - <function>nextval()</>, <function>setval()</>
      </para>
     </listitem>
     <listitem>
      <para>
       <command>LISTEN</>, <command>UNLISTEN</>, <command>NOTIFY</>
      </para>
     </listitem>
    </itemizedlist>
   </para>

   <para>
    In normal operation, <quote>read-only</> transactions are allowed to
    update sequences and to use <command>LISTEN</>, <command>UNLISTEN</>, and
    <command>NOTIFY</>, so Hot Standby sessions operate under slightly tighter
    restrictions than ordinary read-only sessions.  It is possible that some
    of these restrictions might be loosened in a future release.
   </para>

   <para>
    During hot standby, the parameter <varname>transaction_read_only</> is always
    true and may not be changed.  But as long as no attempt is made to modify
    the database, connections during hot standby will act much like any other
    database connection.  If failover or switchover occurs, the database will
    switch to normal processing mode.  Sessions will remain connected while the
    server changes mode.  Once hot standby finishes, it will be possible to
    initiate read-write transactions (even from a session begun during
    hot standby).
   </para>

   <para>
    Users will be able to tell whether their session is read-only by
    issuing <command>SHOW transaction_read_only</>.  In addition, a set of
    functions (<xref linkend="functions-recovery-info-table">) allow users to
    access information about the standby server. These allow you to write
    programs that are aware of the current state of the database. These
    can be used to monitor the progress of recovery, or to allow you to
    write complex programs that restore the database to particular states.
   </para>
  </sect2>

  <sect2 id="hot-standby-conflict">
   <title>Handling Query Conflicts</title>

   <para>
    The primary and standby servers are in many ways loosely connected. Actions
    on the primary will have an effect on the standby. As a result, there is
    potential for negative interactions or conflicts between them. The easiest
    conflict to understand is performance: if a huge data load is taking place
    on the primary then this will generate a similar stream of WAL records on the
    standby, so standby queries may contend for system resources, such as I/O.
   </para>

   <para>
    There are also additional types of conflict that can occur with Hot Standby.
    These conflicts are <emphasis>hard conflicts</> in the sense that queries
    might need to be canceled and, in some cases, sessions disconnected to resolve them.
    The user is provided with several ways to handle these
    conflicts. Conflict cases include:

      <itemizedlist>
       <listitem>
        <para>
         Access Exclusive locks taken on the primary server, including both
         explicit <command>LOCK</> commands and various <acronym>DDL</>
         actions, conflict with table accesses in standby queries.
        </para>
       </listitem>
       <listitem>
        <para>
         Dropping a tablespace on the primary conflicts with standby queries
         using that tablespace for temporary work files.
        </para>
       </listitem>
       <listitem>
        <para>
         Dropping a database on the primary conflicts with sessions connected
         to that database on the standby.
        </para>
       </listitem>
       <listitem>
        <para>
         Application of a vacuum cleanup record from WAL conflicts with
         standby transactions whose snapshots can still <quote>see</> any of
         the rows to be removed.
        </para>
       </listitem>
       <listitem>
        <para>
         Application of a vacuum cleanup record from WAL conflicts with
         queries accessing the target page on the standby, whether or not
         the data to be removed is visible.
        </para>
       </listitem>
      </itemizedlist>
   </para>

   <para>
    On the primary server, these cases simply result in waiting; and the
    user might choose to cancel either of the conflicting actions.  However,
    on the standby there is no choice: the WAL-logged action already occurred
    on the primary so the standby must not fail to apply it.  Furthermore,
    allowing WAL application to wait indefinitely may be very undesirable,
    because the standby's state will become increasingly far behind the
    primary's.  Therefore, a mechanism is provided to forcibly cancel standby
    queries that conflict with to-be-applied WAL records.
   </para>

   <para>
    An example of the problem situation is an administrator on the primary
    server running <command>DROP TABLE</> on a table that is currently being
    queried on the standby server.  Clearly the standby query cannot continue
    if the <command>DROP TABLE</> is applied on the standby. If this situation
    occurred on the primary, the <command>DROP TABLE</> would wait until the
    other query had finished. But when <command>DROP TABLE</> is run on the
    primary, the primary doesn't have information about what queries are
    running on the standby, so it will not wait for any such standby
    queries. The WAL change records come through to the standby while the
    standby query is still running, causing a conflict.  The standby server
    must either delay application of the WAL records (and everything after
    them, too) or else cancel the conflicting query so that the <command>DROP
    TABLE</> can be applied.
   </para>

   <para>
    When a conflicting query is short, it's typically desirable to allow it to
    complete by delaying WAL application for a little bit; but a long delay in
    WAL application is usually not desirable.  So the cancel mechanism has
    parameters, <xref linkend="guc-max-standby-archive-delay"> and <xref
    linkend="guc-max-standby-streaming-delay">, that define the maximum
    allowed delay in WAL application.  Conflicting queries will be canceled
    once it has taken longer than the relevant delay setting to apply any
    newly-received WAL data.  There are two parameters so that different delay
    values can be specified for the case of reading WAL data from an archive
    (i.e., initial recovery from a base backup or <quote>catching up</> a
    standby server that has fallen far behind) versus reading WAL data via
    streaming replication.
   </para>

   <para>
    In a standby server that exists primarily for high availability, it's
    best to set the delay parameters relatively short, so that the server
    cannot fall far behind the primary due to delays caused by standby
    queries.  However, if the standby server is meant for executing
    long-running queries, then a high or even infinite delay value may be
    preferable.  Keep in mind however that a long-running query could
    cause other sessions on the standby server to not see recent changes
    on the primary, if it delays application of WAL records.
   </para>

   <para>
    Once the delay specified by <varname>max_standby_archive_delay</> or
    <varname>max_standby_streaming_delay</> has been exceeded, conflicting
    queries will be canceled.  This usually results just in a cancellation
    error, although in the case of replaying a <command>DROP DATABASE</>
    the entire conflicting session will be terminated.  Also, if the conflict
    is over a lock held by an idle transaction, the conflicting session is
    terminated (this behavior might change in the future).
   </para>

   <para>
    Canceled queries may be retried immediately (after beginning a new
    transaction, of course).  Since query cancellation depends on
    the nature of the WAL records being replayed, a query that was
    canceled may well succeed if it is executed again.
   </para>

   <para>
    Keep in mind that the delay parameters are compared to the elapsed time
    since the WAL data was received by the standby server.  Thus, the grace
    period allowed to any one query on the standby is never more than the
    delay parameter, and could be considerably less if the standby has already
    fallen behind as a result of waiting for previous queries to complete, or
    as a result of being unable to keep up with a heavy update load.
   </para>

   <para>
    The most common reason for conflict between standby queries and WAL replay
    is <quote>early cleanup</>.  Normally, <productname>PostgreSQL</> allows
    cleanup of old row versions when there are no transactions that need to
    see them to ensure correct visibility of data according to MVCC rules.
    However, this rule can only be applied for transactions executing on the
    master.  So it is possible that cleanup on the master will remove row
    versions that are still visible to a transaction on the standby.
   </para>

   <para>
    Experienced users should note that both row version cleanup and row version
    freezing will potentially conflict with standby queries. Running a manual
    <command>VACUUM FREEZE</> is likely to cause conflicts even on tables with
    no updated or deleted rows.
   </para>

   <para>
    Users should be clear that tables that are regularly and heavily updated
    on the primary server will quickly cause cancellation of longer running
    queries on the standby. In such cases the setting of a finite value for
    <varname>max_standby_archive_delay</> or
    <varname>max_standby_streaming_delay</> can be considered similar to
    setting <varname>statement_timeout</>.
   </para>

   <para>
    Remedial possibilities exist if the number of standby-query cancellations
    is found to be unacceptable.  The first option is to set the parameter
    <varname>hot_standby_feedback</>, which prevents <command>VACUUM</> from
    removing recently-dead rows and so cleanup conflicts do not occur.
    If you do this, you
    should note that this will delay cleanup of dead rows on the primary,
    which may result in undesirable table bloat. However, the cleanup
    situation will be no worse than if the standby queries were running
    directly on the primary server, and you are still getting the benefit of
    off-loading execution onto the standby.
    If standby servers connect and disconnect frequently, you
    might want to make adjustments to handle the period when
    <varname>hot_standby_feedback</> feedback is not being provided.
    For example, consider increasing <varname>max_standby_archive_delay</>
    so that queries are not rapidly canceled by conflicts in WAL archive
    files during disconnected periods.  You should also consider increasing
    <varname>max_standby_streaming_delay</> to avoid rapid cancellations
    by newly-arrived streaming WAL entries after reconnection.
   </para>

   <para>
    Another option is to increase <xref linkend="guc-vacuum-defer-cleanup-age">
    on the primary server, so that dead rows will not be cleaned up as quickly
    as they normally would be.  This will allow more time for queries to
    execute before they are canceled on the standby, without having to set
    a high <varname>max_standby_streaming_delay</>.  However it is
    difficult to guarantee any specific execution-time window with this
    approach, since <varname>vacuum_defer_cleanup_age</> is measured in
    transactions executed on the primary server.
   </para>

   <para>
    The number of query cancels and the reason for them can be viewed using
    the <structname>pg_stat_database_conflicts</> system view on the standby
    server. The <structname>pg_stat_database</> system view also contains
    summary information.
   </para>
  </sect2>

  <sect2 id="hot-standby-admin">
   <title>Administrator's Overview</title>

   <para>
    If <varname>hot_standby</> is turned <literal>on</> in
    <filename>postgresql.conf</> and there is a <filename>recovery.conf</>
    file present, the server will run in Hot Standby mode.
    However, it may take some time for Hot Standby connections to be allowed,
    because the server will not accept connections until it has completed
    sufficient recovery to provide a consistent state against which queries
    can run.  During this period,
    clients that attempt to connect will be refused with an error message.
    To confirm the server has come up, either loop trying to connect from
    the application, or look for these messages in the server logs:

<programlisting>
LOG:  entering standby mode

... then some time later ...

LOG:  consistent recovery state reached
LOG:  database system is ready to accept read only connections
</programlisting>

    Consistency information is recorded once per checkpoint on the primary.
    It is not possible to enable hot standby when reading WAL
    written during a period when <varname>wal_level</> was not set to
    <literal>replica</> or <literal>logical</> on the primary.  Reaching
    a consistent state can also be delayed in the presence of both of these
    conditions:

      <itemizedlist>
       <listitem>
        <para>
         A write transaction has more than 64 subtransactions
        </para>
       </listitem>
       <listitem>
        <para>
         Very long-lived write transactions
        </para>
       </listitem>
      </itemizedlist>

    If you are running file-based log shipping ("warm standby"), you might need
    to wait until the next WAL file arrives, which could be as long as the
    <varname>archive_timeout</> setting on the primary.
   </para>

   <para>
    The setting of some parameters on the standby will need reconfiguration
    if they have been changed on the primary. For these parameters,
    the value on the standby must
    be equal to or greater than the value on the primary. If these parameters
    are not set high enough then the standby will refuse to start.
    Higher values can then be supplied and the server
    restarted to begin recovery again.  These parameters are:

      <itemizedlist>
       <listitem>
        <para>
         <varname>max_connections</>
        </para>
       </listitem>
       <listitem>
        <para>
         <varname>max_prepared_transactions</>
        </para>
       </listitem>
       <listitem>
        <para>
         <varname>max_locks_per_transaction</>
        </para>
       </listitem>
       <listitem>
        <para>
         <varname>max_worker_processes</>
        </para>
       </listitem>
      </itemizedlist>
   </para>

   <para>
    It is important that the administrator select appropriate settings for
    <xref linkend="guc-max-standby-archive-delay"> and <xref
    linkend="guc-max-standby-streaming-delay">.  The best choices vary
    depending on business priorities.  For example if the server is primarily
    tasked as a High Availability server, then you will want low delay
    settings, perhaps even zero, though that is a very aggressive setting. If
    the standby server is tasked as an additional server for decision support
    queries then it might be acceptable to set the maximum delay values to
    many hours, or even -1 which means wait forever for queries to complete.
   </para>

   <para>
    Transaction status "hint bits" written on the primary are not WAL-logged,
    so data on the standby will likely re-write the hints again on the standby.
    Thus, the standby server will still perform disk writes even though
    all users are read-only; no changes occur to the data values
    themselves.  Users will still write large sort temporary files and
    re-generate relcache info files, so no part of the database
    is truly read-only during hot standby mode.
    Note also that writes to remote databases using
    <application>dblink</application> module, and other operations outside the
    database using PL functions will still be possible, even though the
    transaction is read-only locally.
   </para>

   <para>
    The following types of administration commands are not accepted
    during recovery mode:

      <itemizedlist>
       <listitem>
        <para>
         Data Definition Language (DDL) - e.g. <command>CREATE INDEX</>
        </para>
       </listitem>
       <listitem>
        <para>
         Privilege and Ownership - <command>GRANT</>, <command>REVOKE</>,
         <command>REASSIGN</>
        </para>
       </listitem>
       <listitem>
        <para>
         Maintenance commands - <command>ANALYZE</>, <command>VACUUM</>,
         <command>CLUSTER</>, <command>REINDEX</>
        </para>
       </listitem>
      </itemizedlist>
   </para>

   <para>
    Again, note that some of these commands are actually allowed during
    "read only" mode transactions on the primary.
   </para>

   <para>
    As a result, you cannot create additional indexes that exist solely
    on the standby, nor statistics that exist solely on the standby.
    If these administration commands are needed, they should be executed
    on the primary, and eventually those changes will propagate to the
    standby.
   </para>

   <para>
    <function>pg_cancel_backend()</>
    and <function>pg_terminate_backend()</> will work on user backends,
    but not the Startup process, which performs
    recovery. <structname>pg_stat_activity</structname> does not show an
    entry for the Startup process, nor do recovering transactions show
    as active. As a result, <structname>pg_prepared_xacts</structname>
    is always empty during recovery. If you wish to resolve in-doubt
    prepared transactions, view <literal>pg_prepared_xacts</> on the
    primary and issue commands to resolve transactions there.
   </para>

   <para>
    <structname>pg_locks</structname> will show locks held by backends,
    as normal. <structname>pg_locks</structname> also shows
    a virtual transaction managed by the Startup process that owns all
    <literal>AccessExclusiveLocks</> held by transactions being replayed by recovery.
    Note that the Startup process does not acquire locks to
    make database changes, and thus locks other than <literal>AccessExclusiveLocks</>
    do not show in <structname>pg_locks</structname> for the Startup
    process; they are just presumed to exist.
   </para>

   <para>
    The <productname>Nagios</> plugin <productname>check_pgsql</> will
    work, because the simple information it checks for exists.
    The <productname>check_postgres</> monitoring script will also work,
    though some reported values could give different or confusing results.
    For example, last vacuum time will not be maintained, since no
    vacuum occurs on the standby.  Vacuums running on the primary
    do still send their changes to the standby.
   </para>

   <para>
    WAL file control commands will not work during recovery,
    e.g. <function>pg_start_backup</>, <function>pg_switch_xlog</> etc.
   </para>

   <para>
    Dynamically loadable modules work, including <structname>pg_stat_statements</>.
   </para>

   <para>
    Advisory locks work normally in recovery, including deadlock detection.
    Note that advisory locks are never WAL logged, so it is impossible for
    an advisory lock on either the primary or the standby to conflict with WAL
    replay. Nor is it possible to acquire an advisory lock on the primary
    and have it initiate a similar advisory lock on the standby. Advisory
    locks relate only to the server on which they are acquired.
   </para>

   <para>
    Trigger-based replication systems such as <productname>Slony</>,
    <productname>Londiste</> and <productname>Bucardo</> won't run on the
    standby at all, though they will run happily on the primary server as
    long as the changes are not sent to standby servers to be applied.
    WAL replay is not trigger-based so you cannot relay from the
    standby to any system that requires additional database writes or
    relies on the use of triggers.
   </para>

   <para>
    New OIDs cannot be assigned, though some <acronym>UUID</> generators may still
    work as long as they do not rely on writing new status to the database.
   </para>

   <para>
    Currently, temporary table creation is not allowed during read only
    transactions, so in some cases existing scripts will not run correctly.
    This restriction might be relaxed in a later release. This is
    both a SQL Standard compliance issue and a technical issue.
   </para>

   <para>
    <command>DROP TABLESPACE</> can only succeed if the tablespace is empty.
    Some standby users may be actively using the tablespace via their
    <varname>temp_tablespaces</> parameter. If there are temporary files in the
    tablespace, all active queries are canceled to ensure that temporary
    files are removed, so the tablespace can be removed and WAL replay
    can continue.
   </para>

   <para>
    Running <command>DROP DATABASE</> or <command>ALTER DATABASE ... SET
    TABLESPACE</> on the primary
    will generate a WAL entry that will cause all users connected to that
    database on the standby to be forcibly disconnected. This action occurs
    immediately, whatever the setting of
    <varname>max_standby_streaming_delay</>. Note that
    <command>ALTER DATABASE ... RENAME</> does not disconnect users, which
    in most cases will go unnoticed, though might in some cases cause a
    program confusion if it depends in some way upon database name.
   </para>

   <para>
    In normal (non-recovery) mode, if you issue <command>DROP USER</> or <command>DROP ROLE</>
    for a role with login capability while that user is still connected then
    nothing happens to the connected user - they remain connected. The user cannot
    reconnect however. This behavior applies in recovery also, so a
    <command>DROP USER</> on the primary does not disconnect that user on the standby.
   </para>

   <para>
    The statistics collector is active during recovery. All scans, reads, blocks,
    index usage, etc., will be recorded normally on the standby. Replayed
    actions will not duplicate their effects on primary, so replaying an
    insert will not increment the Inserts column of pg_stat_user_tables.
    The stats file is deleted at the start of recovery, so stats from primary
    and standby will differ; this is considered a feature, not a bug.
   </para>

   <para>
    Autovacuum is not active during recovery.  It will start normally at the
    end of recovery.
   </para>

   <para>
    The background writer is active during recovery and will perform
    restartpoints (similar to checkpoints on the primary) and normal block
    cleaning activities. This can include updates of the hint bit
    information stored on the standby server.
    The <command>CHECKPOINT</> command is accepted during recovery,
    though it performs a restartpoint rather than a new checkpoint.
   </para>
  </sect2>

  <sect2 id="hot-standby-parameters">
   <title>Hot Standby Parameter Reference</title>

   <para>
    Various parameters have been mentioned above in
    <xref linkend="hot-standby-conflict"> and
    <xref linkend="hot-standby-admin">.
   </para>

   <para>
    On the primary, parameters <xref linkend="guc-wal-level"> and
    <xref linkend="guc-vacuum-defer-cleanup-age"> can be used.
    <xref linkend="guc-max-standby-archive-delay"> and
    <xref linkend="guc-max-standby-streaming-delay"> have no effect if set on
    the primary.
   </para>

   <para>
    On the standby, parameters <xref linkend="guc-hot-standby">,
    <xref linkend="guc-max-standby-archive-delay"> and
    <xref linkend="guc-max-standby-streaming-delay"> can be used.
    <xref linkend="guc-vacuum-defer-cleanup-age"> has no effect
    as long as the server remains in standby mode, though it will
    become relevant if the standby becomes primary.
   </para>
  </sect2>

  <sect2 id="hot-standby-caveats">
   <title>Caveats</title>

   <para>
    There are several limitations of Hot Standby.
    These can and probably will be fixed in future releases:

  <itemizedlist>
   <listitem>
    <para>
     Operations on hash indexes are not presently WAL-logged, so
     replay will not update these indexes.
    </para>
   </listitem>
   <listitem>
    <para>
     Full knowledge of running transactions is required before snapshots
     can be taken. Transactions that use large numbers of subtransactions
     (currently greater than 64) will delay the start of read only
     connections until the completion of the longest running write transaction.
     If this situation occurs, explanatory messages will be sent to the server log.
    </para>
   </listitem>
   <listitem>
    <para>
     Valid starting points for standby queries are generated at each
     checkpoint on the master. If the standby is shut down while the master
     is in a shutdown state, it might not be possible to re-enter Hot Standby
     until the primary is started up, so that it generates further starting
     points in the WAL logs.  This situation isn't a problem in the most
     common situations where it might happen. Generally, if the primary is
     shut down and not available anymore, that's likely due to a serious
     failure that requires the standby being converted to operate as
     the new primary anyway.  And in situations where the primary is
     being intentionally taken down, coordinating to make sure the standby
     becomes the new primary smoothly is also standard procedure.
    </para>
   </listitem>
   <listitem>
    <para>
     At the end of recovery, <literal>AccessExclusiveLocks</> held by prepared transactions
     will require twice the normal number of lock table entries. If you plan
     on running either a large number of concurrent prepared transactions
     that normally take <literal>AccessExclusiveLocks</>, or you plan on having one
     large transaction that takes many <literal>AccessExclusiveLocks</>, you are
     advised to select a larger value of <varname>max_locks_per_transaction</>,
     perhaps as much as twice the value of the parameter on
     the primary server. You need not consider this at all if
     your setting of <varname>max_prepared_transactions</> is 0.
    </para>
   </listitem>
   <listitem>
    <para>
     The Serializable transaction isolation level is not yet available in hot
     standby.  (See <xref linkend="xact-serializable"> and
     <xref linkend="serializable-consistency"> for details.)
     An attempt to set a transaction to the serializable isolation level in
     hot standby mode will generate an error.
    </para>
   </listitem>
  </itemizedlist>

   </para>
  </sect2>

 </sect1>

</chapter><|MERGE_RESOLUTION|>--- conflicted
+++ resolved
@@ -1162,7 +1162,10 @@
     its name is not in the list.
    </para>
    <para>
-<<<<<<< HEAD
+    The synchronous states of standby servers can be viewed using
+    the <structname>pg_stat_replication</structname> view.
+   </para>
+   <para>
     Another example of <varname>synchronous_standby_names</> for multiple
     synchronous standby is:
 <programlisting>
@@ -1173,10 +1176,6 @@
     <literal>s2</> and <literal>s3</> will be considered as synchronous standby
     candidates. The master server will wait for at least 2 replies from them.
     <literal>s4</> is an asynchronous standby since its name is not in the list.
-=======
-    The synchronous states of standby servers can be viewed using
-    the <structname>pg_stat_replication</structname> view.
->>>>>>> dfe530a0
    </para>
    </sect3>
 

--- conflicted
+++ resolved
@@ -53,10 +53,6 @@
  */
 
 /*							yyyymmddN */
-<<<<<<< HEAD
-#define CATALOG_VERSION_NO	201510191
-=======
-#define CATALOG_VERSION_NO	201511071
->>>>>>> 39b9978d
+#define CATALOG_VERSION_NO	201511131
 
 #endif
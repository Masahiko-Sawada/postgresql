--- conflicted
+++ resolved
@@ -48,9 +48,6 @@
 MultiXactTruncationLock				41
 OldSnapshotTimeMapLock				42
 BackendRandomLock					43
-<<<<<<< HEAD
-FDWXactLock					44
-=======
 LogicalRepLauncherLock				44
 LogicalRepWorkerLock				45
->>>>>>> 7fa7bf18
+FDWXactLock					46
%{
/*-------------------------------------------------------------------------
 *
 * syncrep_gram.y				- Parser for synchronous_standby_names
 *
 * Portions Copyright (c) 1996-2016, PostgreSQL Global Development Group
 * Portions Copyright (c) 1994, Regents of the University of California
 *
 *
 * IDENTIFICATION
 *	  src/backend/replication/syncrep_gram.y
 *
 *-------------------------------------------------------------------------
 */
#include "postgres.h"

#include "replication/syncrep.h"

/* Result of parsing is returned in one of these two variables */
SyncRepConfigData *syncrep_parse_result;
char	   *syncrep_parse_error_msg;

static SyncRepConfigData *create_syncrep_config(const char *num_sync,
					List *members, int sync_method);

/*
 * Bison doesn't allocate anything that needs to live across parser calls,
 * so we can easily have it use palloc instead of malloc.  This prevents
 * memory leaks if we error out during parsing.  Note this only works with
 * bison >= 2.0.  However, in bison 1.875 the default is to use alloca()
 * if possible, so there's not really much problem anyhow, at least if
 * you're building with gcc.
 */
#define YYMALLOC palloc
#define YYFREE   pfree

%}

%expect 0
%name-prefix="syncrep_yy"

%union
{
	char	   *str;
	List	   *list;
	SyncRepConfigData *config;
}

<<<<<<< HEAD
%token <str> NAME NUM JUNK FIRST
=======
%token <str> NAME NUM JUNK ANY FIRST
>>>>>>> cf038dce

%type <config> result standby_config
%type <list> standby_list
%type <str> standby_name

%start result

%%
result:
		standby_config				{ syncrep_parse_result = $1; }
	;

standby_config:
<<<<<<< HEAD
		standby_list				{ $$ = create_syncrep_config("1", $1); }
		| FIRST NUM '(' standby_list ')'	{ $$ = create_syncrep_config($1, $4); }
=======
		standby_list						{ $$ = create_syncrep_config("1", $1, SYNC_REP_PRIORITY); }
		| NUM '(' standby_list ')'			{ $$ = create_syncrep_config($1, $3, SYNC_REP_PRIORITY); }
		| ANY NUM '(' standby_list ')'		{ $$ = create_syncrep_config($2, $4, SYNC_REP_QUORUM); }
		| FIRST NUM '(' standby_list ')'	{ $$ = create_syncrep_config($2, $4, SYNC_REP_PRIORITY); }
>>>>>>> cf038dce
	;

standby_list:
		standby_name						{ $$ = list_make1($1); }
		| standby_list ',' standby_name		{ $$ = lappend($1, $3); }
	;

standby_name:
		NAME						{ $$ = $1;}
		| NUM						{ $$ = $1; }
	;
%%


static SyncRepConfigData *
create_syncrep_config(const char *num_sync, List *members, int sync_method)
{
	SyncRepConfigData *config;
	int			size;
	ListCell   *lc;
	char	   *ptr;

	/* Compute space needed for flat representation */
	size = offsetof(SyncRepConfigData, member_names);
	foreach(lc, members)
	{
		char	   *standby_name = (char *) lfirst(lc);

		size += strlen(standby_name) + 1;
	}

	/* And transform the data into flat representation */
	config = (SyncRepConfigData *) palloc(size);

	config->config_size = size;
	config->num_sync = atoi(num_sync);
	config->sync_method = sync_method;
	config->nmembers = list_length(members);
	ptr = config->member_names;
	foreach(lc, members)
	{
		char	   *standby_name = (char *) lfirst(lc);

		strcpy(ptr, standby_name);
		ptr += strlen(standby_name) + 1;
	}

	return config;
}

#include "syncrep_scanner.c"<|MERGE_RESOLUTION|>--- conflicted
+++ resolved
@@ -46,11 +46,7 @@
 	SyncRepConfigData *config;
 }
 
-<<<<<<< HEAD
-%token <str> NAME NUM JUNK FIRST
-=======
 %token <str> NAME NUM JUNK ANY FIRST
->>>>>>> cf038dce
 
 %type <config> result standby_config
 %type <list> standby_list
@@ -64,15 +60,9 @@
 	;
 
 standby_config:
-<<<<<<< HEAD
-		standby_list				{ $$ = create_syncrep_config("1", $1); }
-		| FIRST NUM '(' standby_list ')'	{ $$ = create_syncrep_config($1, $4); }
-=======
 		standby_list						{ $$ = create_syncrep_config("1", $1, SYNC_REP_PRIORITY); }
-		| NUM '(' standby_list ')'			{ $$ = create_syncrep_config($1, $3, SYNC_REP_PRIORITY); }
 		| ANY NUM '(' standby_list ')'		{ $$ = create_syncrep_config($2, $4, SYNC_REP_QUORUM); }
 		| FIRST NUM '(' standby_list ')'	{ $$ = create_syncrep_config($2, $4, SYNC_REP_PRIORITY); }
->>>>>>> cf038dce
 	;
 
 standby_list:
